{% extends 'base.html' %}
{% block title %}My Bookings{% endblock %}

{% block content %}
<div class="container mt-5">
  <h2>My Bookings</h2>
  {% if bookings %}
    <ul class="list-group">
      {% for booking in bookings %}
<<<<<<< HEAD
      <li class="list-group-item">
        <strong>{{ booking.listing.title }}</strong> 
        <br> On: {{ booking.booking_date|date:"M d, Y" }}
        <br> From: {{ booking.start_time|time:"g:i A" }} to {{ booking.end_time|time:"g:i A" }}
        <br> Total Price: ${{ booking.total_price }}
        <br>
        <strong>Status: </strong>
        {% if booking.status == "PENDING" %}
          <span class="badge bg-warning text-dark">Pending</span>
        {% elif booking.status == "APPROVED" %}
          <span class="badge bg-success">Approved</span>
        {% elif booking.status == "DECLINED" %}
          <span class="badge bg-danger">Declined</span>
        {% endif %}
        <br>
        <a 
          href="{% url 'cancel_booking' booking.id %}" 
          class="btn btn-danger btn-sm mt-2"
        >
          Cancel
        </a>
      </li>
=======
        <li class="list-group-item">
          <strong>{{ booking.listing.title }}</strong>
          <br> On: {{ booking.booking_date|date:"M d, Y" }}
          <br> From: {{ booking.start_time|time:"g:i A" }} to {{ booking.end_time|time:"g:i A" }}
          <br> Total Price: ${{ booking.total_price }}
          <br>
          {% if booking.is_reviewed %}
            <span class="badge bg-success">Reviewed</span>
          {% else %}
            {% if booking.has_started %}
              <a href="{% url 'review_booking' booking.id %}" class="btn btn-primary btn-sm mt-2">Review</a>
            {% else %}
              <a href="{% url 'cancel_booking' booking.id %}" class="btn btn-danger btn-sm mt-2">Cancel</a>
            {% endif %}
          {% endif %}
        </li>
>>>>>>> 8e2f88c2
      {% endfor %}


    </ul>
  {% else %}
    <p>No bookings yet.</p>
  {% endif %}
</div>
{% endblock %}<|MERGE_RESOLUTION|>--- conflicted
+++ resolved
@@ -7,35 +7,20 @@
   {% if bookings %}
     <ul class="list-group">
       {% for booking in bookings %}
-<<<<<<< HEAD
-      <li class="list-group-item">
-        <strong>{{ booking.listing.title }}</strong> 
-        <br> On: {{ booking.booking_date|date:"M d, Y" }}
-        <br> From: {{ booking.start_time|time:"g:i A" }} to {{ booking.end_time|time:"g:i A" }}
-        <br> Total Price: ${{ booking.total_price }}
-        <br>
-        <strong>Status: </strong>
-        {% if booking.status == "PENDING" %}
-          <span class="badge bg-warning text-dark">Pending</span>
-        {% elif booking.status == "APPROVED" %}
-          <span class="badge bg-success">Approved</span>
-        {% elif booking.status == "DECLINED" %}
-          <span class="badge bg-danger">Declined</span>
-        {% endif %}
-        <br>
-        <a 
-          href="{% url 'cancel_booking' booking.id %}" 
-          class="btn btn-danger btn-sm mt-2"
-        >
-          Cancel
-        </a>
-      </li>
-=======
         <li class="list-group-item">
           <strong>{{ booking.listing.title }}</strong>
           <br> On: {{ booking.booking_date|date:"M d, Y" }}
           <br> From: {{ booking.start_time|time:"g:i A" }} to {{ booking.end_time|time:"g:i A" }}
           <br> Total Price: ${{ booking.total_price }}
+          <br>
+          <strong>Status: </strong>
+          {% if booking.status == "PENDING" %}
+            <span class="badge bg-warning text-dark">Pending</span>
+          {% elif booking.status == "APPROVED" %}
+            <span class="badge bg-success">Approved</span>
+          {% elif booking.status == "DECLINED" %}
+            <span class="badge bg-danger">Declined</span>
+          {% endif %}
           <br>
           {% if booking.is_reviewed %}
             <span class="badge bg-success">Reviewed</span>
@@ -47,7 +32,6 @@
             {% endif %}
           {% endif %}
         </li>
->>>>>>> 8e2f88c2
       {% endfor %}
 
 
