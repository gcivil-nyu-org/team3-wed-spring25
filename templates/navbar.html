<nav class="navbar navbar-expand-lg navbar-light bg-light">
    <div class="container">
        <a class="navbar-brand" href="/">ParkEasy</a>
        <button class="navbar-toggler" type="button" data-bs-toggle="collapse" data-bs-target="#navbarNav">
            <span class="navbar-toggler-icon"></span>
        </button>
        <div class="collapse navbar-collapse" id="navbarNav">
            <ul class="navbar-nav ms-auto">
                <li class="nav-item"><a class="nav-link" href="{% url 'view_listings' %}">View Listings</a></li>
<<<<<<< HEAD
                <li class="nav-item">
                    {% if user.is_authenticated %}
                        <a class="nav-link" href="{% url 'create_listing' %}">Post a Spot</a>
                        <a class="nav-link" href="{% url 'my_bookings' %}">My Bookings</a>
                    {% endif %}
                </li>
=======
                
                {% if user.is_authenticated %}
                    <li class="nav-item"><a class="nav-link" href="{% url 'create_listing' %}">Post a Spot</a></li>
                    <li class="nav-item"><a class="nav-link" href="{% url 'logout' %}">Logout</a></li>
                {% else %}
                    <li class="nav-item"><a class="nav-link" href="{% url 'login' %}">Login</a></li>
                    <li class="nav-item"><a class="nav-link" href="{% url 'register' %}">Register</a></li>
                {% endif %}
>>>>>>> da00276c
                
            </ul>
        </div>
    </div>
</nav><|MERGE_RESOLUTION|>--- conflicted
+++ resolved
@@ -7,24 +7,14 @@
         <div class="collapse navbar-collapse" id="navbarNav">
             <ul class="navbar-nav ms-auto">
                 <li class="nav-item"><a class="nav-link" href="{% url 'view_listings' %}">View Listings</a></li>
-<<<<<<< HEAD
-                <li class="nav-item">
-                    {% if user.is_authenticated %}
-                        <a class="nav-link" href="{% url 'create_listing' %}">Post a Spot</a>
-                        <a class="nav-link" href="{% url 'my_bookings' %}">My Bookings</a>
-                    {% endif %}
-                </li>
-=======
-                
                 {% if user.is_authenticated %}
                     <li class="nav-item"><a class="nav-link" href="{% url 'create_listing' %}">Post a Spot</a></li>
+                    <li class="nav-item"><a class="nav-link" href="{% url 'my_bookings' %}">My Bookings</a></li>
                     <li class="nav-item"><a class="nav-link" href="{% url 'logout' %}">Logout</a></li>
                 {% else %}
                     <li class="nav-item"><a class="nav-link" href="{% url 'login' %}">Login</a></li>
                     <li class="nav-item"><a class="nav-link" href="{% url 'register' %}">Register</a></li>
-                {% endif %}
->>>>>>> da00276c
-                
+                {% endif %}                
             </ul>
         </div>
     </div>
