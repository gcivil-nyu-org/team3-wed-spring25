--- conflicted
+++ resolved
@@ -1,33 +1,16 @@
-<<<<<<< HEAD
-{% extends 'base.html' %}
+{% extends 'base.html' %} {% block content %}
+<h1>Welcome to ParkEasy</h1>
+{% if user.is_authenticated %}
+<p>Hello, {{ user.username }}! You are logged in.</p>
 
-{% block content %}
-    <h1>Welcome to ParkEasy</h1>
-    {% if user.is_authenticated %}
-        <p>Hello, {{ user.username }}! You are logged in.</p>
-        <a href="{% url 'logout' %}">Logout</a>
-    {% else %}
-        <p><a href="{% url 'login' %}">Login</a> | <a href="{% url 'register' %}">Register</a></p>
-    {% endif %}
-{% endblock %}
-
-
-=======
-<!-- templates/home.html -->
-<h1>Welcome to ParkEasy</h1>
-
-{% if user.is_authenticated %}
-    <p>Hello, {{ user.username }}! You are logged in.</p>
-
-    <ul>
-        <li><a href="{% url 'create_listing' %}">Create a Listing</a></li>
-        <li><a href="{% url 'view_listings' %}">View Listings</a></li>
-        <li><a href="{% url 'logout' %}">Logout</a></li>
-    </ul>
+<ul>
+  <li><a href="{% url 'create_listing' %}">Create a Listing</a></li>
+  <li><a href="{% url 'view_listings' %}">View Listings</a></li>
+  <li><a href="{% url 'logout' %}">Logout</a></li>
+</ul>
 {% else %}
-    <p>
-      <a href="{% url 'login' %}">Login</a> | 
-      <a href="{% url 'register' %}">Register</a>
-    </p>
-{% endif %}
->>>>>>> 85c7b9f8
+<p>
+  <a href="{% url 'login' %}">Login</a> |
+  <a href="{% url 'register' %}">Register</a>
+</p>
+{% endif %} {% endblock %}