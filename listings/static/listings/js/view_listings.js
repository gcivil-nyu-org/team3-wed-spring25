console.log("view_listings.js loaded");

// Helper function to generate star HTML - extract it so it can be used anywhere
function generateStarRating(rating) {
  let starsHtml = "";

  if (!rating) {
    // Show 5 empty stars if no rating
    for (let i = 0; i < 5; i++) {
      starsHtml += '<i class="far fa-star text-warning"></i>';
    }
  } else {
    // Full stars
    for (let i = 0; i < Math.floor(rating); i++) {
      starsHtml += '<i class="fas fa-star text-warning"></i>';
    }
    // Half star
    if (rating % 1 >= 0.5) {
      starsHtml += '<i class="fas fa-star-half-alt text-warning"></i>';
    }
    // Empty stars
    for (let i = Math.ceil(rating); i < 5; i++) {
      starsHtml += '<i class="far fa-star text-warning"></i>';
    }
  }

  return starsHtml;
}

// Global variables
let searchMap;
let searchMarker;
let mapInitialized = false;

// Map-related functions (outside DOMContentLoaded)
function initializeMap() {
  if (!mapInitialized) {
    searchMap = L.map("search-map").setView([40.69441, -73.98653], 13);
    L.tileLayer("https://tile.openstreetmap.org/{z}/{x}/{y}.png", {
      maxZoom: 19,
      attribution: "© OpenStreetMap contributors",
    }).addTo(searchMap);

    // Add click event to map
    searchMap.on("click", onMapClick);
    mapInitialized = true;
  }
}

function onMapClick(e) {
  placeMarker(e.latlng);
  updateCoordinates(e.latlng.lat, e.latlng.lng);

  // Reverse geocode to get location name
  fetch(
    `https://nominatim.openstreetmap.org/reverse?format=json&lat=${e.latlng.lat}&lon=${e.latlng.lng}`
  )
    .then((response) => response.json())
    .then((data) => {
      if (data.display_name) {
        document.getElementById("location-search").value = data.display_name;
      }
    })
    .catch((error) => console.error("Error:", error));
}

function placeMarker(latlng) {
  if (searchMarker) {
    searchMap.removeLayer(searchMarker);
  }
  searchMarker = L.marker(latlng, { draggable: true }).addTo(searchMap);

  // Update coordinates when marker is dragged
  searchMarker.on("dragend", function (event) {
    const marker = event.target;
    const position = marker.getLatLng();
    updateCoordinates(position.lat, position.lng);

    // Reverse geocode to get location name
    fetch(
      `https://nominatim.openstreetmap.org/reverse?format=json&lat=${position.lat}&lon=${position.lng}`
    )
      .then((response) => response.json())
      .then((data) => {
        if (data.display_name) {
          document.getElementById("location-search").value = data.display_name;
        }
      })
      .catch((error) => console.error("Error:", error));

    // Optional: Update map view to center on new position
    searchMap.setView(position, searchMap.getZoom());
  });
}

function updateCoordinates(lat, lng) {
  document.getElementById("search-lat").value = lat;
  document.getElementById("search-lng").value = lng;

  // Update coordinate display
  const coordDisplay = document.getElementById("coordinates-display");
  if (coordDisplay) {
    coordDisplay.style.display = "block";
    document.getElementById("lat-display").textContent = lat.toFixed(6);
    document.getElementById("lng-display").textContent = lng.toFixed(6);
  }
}

function setupLocationMap() {
  const toggleMapBtn = document.getElementById("toggle-map");
  const mapContainer = document.getElementById("search-map-container");

  if (!toggleMapBtn || !mapContainer) return;

  toggleMapBtn.addEventListener("click", function () {
    const isMapHidden = mapContainer.style.display === "none";

    if (isMapHidden) {
      mapContainer.style.display = "block";
      toggleMapBtn.classList.remove("btn-outline-secondary");
      toggleMapBtn.classList.add("btn-secondary");

      if (!mapInitialized) {
        initializeMap();
      }
      setTimeout(() => {
        if (searchMap) {
          searchMap.invalidateSize();
        }
      }, 100);
    } else {
      mapContainer.style.display = "none";
      toggleMapBtn.classList.remove("btn-secondary");
      toggleMapBtn.classList.add("btn-outline-secondary");
    }
  });
}

// Single DOMContentLoaded event listener for all functionality
document.addEventListener("DOMContentLoaded", function () {
  // ---- FILTER SECTION ----
  // Filter type toggle handlers (single/recurring)
  const filterSingle = document.getElementById("filter_single");
  const filterRecurring = document.getElementById("filter_recurring");
  const singleFilter = document.getElementById("single-filter");
  const recurringFilter = document.getElementById("recurring-filter");

  // Initialize filter visibility based on selected option
  function initializeFilters() {
    if (filterSingle && filterRecurring) {
      if (filterSingle.checked) {
        singleFilter.style.display = "block";
        recurringFilter.style.display = "none";
      } else if (filterRecurring.checked) {
        singleFilter.style.display = "none";
        recurringFilter.style.display = "block";
      }

      // Add event listeners for filter type changes
      filterSingle.addEventListener("change", function () {
        if (this.checked) {
          singleFilter.style.display = "block";
          recurringFilter.style.display = "none";
        }
      });

      filterRecurring.addEventListener("change", function () {
        if (this.checked) {
          singleFilter.style.display = "none";
          recurringFilter.style.display = "block";
        }
      });
    }
  }

  // Recurring pattern toggle (daily/weekly)
  function initializeRecurringPatterns() {
    const patternDaily = document.getElementById("pattern_daily");
    const patternWeekly = document.getElementById("pattern_weekly");
    const dailyFields = document.getElementById("daily-pattern-fields");
    const weeklyFields = document.getElementById("weekly-pattern-fields");

    if (patternDaily && patternWeekly && dailyFields && weeklyFields) {
      // Initialize visibility
      if (patternDaily.checked) {
        dailyFields.style.display = "block";
        weeklyFields.style.display = "none";
      } else if (patternWeekly.checked) {
        dailyFields.style.display = "none";
        weeklyFields.style.display = "block";
      }

      // Add event listeners
      patternDaily.addEventListener("change", function () {
        if (this.checked) {
          dailyFields.style.display = "block";
          weeklyFields.style.display = "none";
        }
      });

      patternWeekly.addEventListener("change", function () {
        if (this.checked) {
          dailyFields.style.display = "none";
          weeklyFields.style.display = "block";
        }
      });
    }
  }

  // Set minimum date to today for all date inputs
  function setMinDates() {
    const today = new Date().toISOString().split("T")[0];
    const dateInputs = document.querySelectorAll('input[type="date"]');
    dateInputs.forEach((input) => {
      input.min = today;
    });
  }

  // ---- STAR RATING FUNCTIONALITY ----
  const ratingElements = document.querySelectorAll(".rating-stars");
  ratingElements.forEach(function (ratingElement) {
    const rating = parseFloat(ratingElement.getAttribute("data-rating"));
    ratingElement.innerHTML = generateStarRating(rating);
  });

  // ---- LOAD MORE FUNCTIONALITY ----
  function setupLoadMoreButton() {
    const loadMoreBtn = document.getElementById("load-more-btn");
    if (loadMoreBtn) {
      loadMoreBtn.addEventListener("click", function () {
        const nextPage = this.getAttribute("data-next-page");
        const listingsContainer = document.querySelector(".listings-container");

        loadMoreBtn.innerHTML =
          '<i class="fas fa-spinner fa-spin me-2"></i>Loading...';
        loadMoreBtn.disabled = true;

        // Build URL with existing filters
        let url = new URL(window.location.href);
        url.searchParams.set("page", nextPage);
        url.searchParams.set("ajax", "1");

        fetch(url)
          .then((response) => response.text())
          .then((html) => {
            // Find and remove the existing load more button container
            const existingButtonContainer =
              document.querySelector(".text-center.my-4");
            if (existingButtonContainer) {
              existingButtonContainer.remove();
            }

            // Parse the HTML response
            const parser = new DOMParser();
            const doc = parser.parseFromString(html, "text/html");

            // Add new listings to container
            const newListings = doc.querySelectorAll(".card");
            newListings.forEach((listing) => {
              const listingClone = listing.cloneNode(true);
              listingsContainer.appendChild(listingClone);

              // Find and update the star ratings in the newly added listing
              const ratingStars = listingClone.querySelector(".rating-stars");
              if (ratingStars) {
                const rating = parseFloat(listingClone.dataset.rating || 0);
                ratingStars.innerHTML = generateStarRating(rating);
              }
            });

            // Add new load more button if available
            const loadMoreContainer = doc.querySelector(".text-center.my-4");
            if (loadMoreContainer) {
              listingsContainer.appendChild(loadMoreContainer.cloneNode(true));

              // Re-attach event listener
              const newLoadMoreBtn = document.getElementById("load-more-btn");
              if (newLoadMoreBtn) {
                newLoadMoreBtn.innerHTML = "Load More Listings"; // Consistent - no icon
                newLoadMoreBtn.addEventListener("click", arguments.callee);
              }
            }
          })
          .catch((error) => {
            console.error("Error loading more listings:", error);
            loadMoreBtn.innerHTML = "Error Loading"; // Consistent - no icon
            loadMoreBtn.disabled = false;
          });
      });
    }
  }

  function setupFilterButton() {
    const filterButton = document.querySelector(
      'form.filter-box button[type="submit"]'
    );

    if (filterButton) {
      filterButton.addEventListener("click", function (event) {
        event.preventDefault();
        const form = this.closest("form");
        if (form) {
          form.submit();
        }
      });
    }
  }

  // ---- MAP VIEW FUNCTIONALITY ----
  function setupMapView() {
    const listViewBtn = document.getElementById("list-view-btn");
    const mapViewBtn = document.getElementById("map-view-btn");
    const listView = document.getElementById("list-view");
    const mapView = document.getElementById("map-view");
    let map;

    if (!listViewBtn || !mapViewBtn || !listView || !mapView) return;

    function parseLocation(locationString) {
      try {
        const match = locationString.match(/\[([-\d.]+),\s*([-\d.]+)\]/);
        if (match) {
          return {
            lat: parseFloat(match[1]),
            lng: parseFloat(match[2]),
            address: locationString.split("[")[0].trim(),
            location_name: locationString.split("[")[0].trim(),
          };
        }
      } catch (error) {
        console.log("Error parsing location:", error);
      }
      return {
        lat: 40.69441, // Default to NYU tandon
        lng: -73.98653,
        address: locationString || "Location not specified",
      };
    }

    function initMap() {
      if (!map) {
        map = L.map("map-view").setView([40.69441, -73.98653], 13);
        L.tileLayer("https://tile.openstreetmap.org/{z}/{x}/{y}.png", {
          maxZoom: 19,
          attribution: "© OpenStreetMap contributors",
        }).addTo(map);

        // Add markers for all listings
        const listings = document.querySelectorAll(".card");
        const bounds = [];

        listings.forEach((listing) => {
          const location = parseLocation(listing.dataset.location);
          const locationName = listing.dataset.locationName;
          const title = listing.dataset.title;
          const price = listing.dataset.price;
          const rating = parseFloat(listing.dataset.rating) || 0;

          const marker = L.marker([location.lat, location.lng]).addTo(map);
          bounds.push([location.lat, location.lng]);

          // Create popup content
          const ratingHtml = rating
            ? `<br><strong>Rating:</strong> ${generateStarRating(
                rating
              )} (${rating.toFixed(1)})`
            : `<br><span class="text-muted">No reviews yet ${generateStarRating(
                0
              )}</span>`;

          const popupContent = `
            <strong>${title}</strong><br>
            ${locationName}<br>
            $${price}/hour
            ${ratingHtml}
          `;

          marker.bindPopup(popupContent);
        });

        // Fit map to show all markers
        if (bounds.length > 0) {
          map.fitBounds(bounds);
        }
      }
    }

    function showListView() {
      mapView.classList.remove("active-view");
      listView.classList.add("active-view");
      listViewBtn.classList.add("btn-primary");
      listViewBtn.classList.remove("btn-outline-primary");
      mapViewBtn.classList.add("btn-outline-primary");
      mapViewBtn.classList.remove("btn-primary");
    }

    function showMapView() {
      listView.classList.remove("active-view");
      mapView.classList.add("active-view");
      mapViewBtn.classList.add("btn-primary");
      mapViewBtn.classList.remove("btn-outline-primary");
      listViewBtn.classList.remove("btn-primary");
      listViewBtn.classList.add("btn-outline-primary");
      listViewBtn.classList.remove("active");

      initMap();
      if (map) {
        map.invalidateSize();
      }
    }

    // Add event listeners
    listViewBtn.addEventListener("click", showListView);
    mapViewBtn.addEventListener("click", showMapView);

    // Initialize with list view
    showListView();
  }

<<<<<<< HEAD
  // Radius toggle functionality
  function setupRadiusToggle() {
    const enableRadiusCheckbox = document.getElementById("enable-radius");
    const radiusInputGroup = document.getElementById("radius-input-group");
    const radiusInput = document.getElementById("radius-input");
    const radiusHint = document.getElementById("radius-hint");

    if (enableRadiusCheckbox && radiusInputGroup && radiusInput && radiusHint) {
      // Initialize state based on checkbox
      if (enableRadiusCheckbox.checked) {
        radiusInputGroup.style.display = "flex";
        radiusHint.style.display = "none";
      } else {
        radiusInputGroup.style.display = "none";
        radiusHint.style.display = "block";
      }

      // Toggle radius input visibility
      enableRadiusCheckbox.addEventListener("change", function () {
        if (this.checked) {
          radiusInputGroup.style.display = "flex";
          radiusHint.style.display = "none";
          radiusInput.focus();
        } else {
          radiusInputGroup.style.display = "none";
          radiusHint.style.display = "block";
          radiusInput.value = ""; // Clear the radius value when disabled
        }
      });
    }
=======
  // Add this function in your document ready handler
  function initializeEvFilters() {
    // Try multiple selectors to find the checkbox
    const evChargerCheckbox = 
      document.querySelector('input[name="has_ev_charger"]') || 
      document.querySelector('input[name="ev_charger"]') ||
      document.querySelector('#ev_charger');
    
    // Log what we found to help debug
    if (evChargerCheckbox) {
      console.log("Found EV checkbox with name:", evChargerCheckbox.name, "and id:", evChargerCheckbox.id);
    } else {
      console.error("EV charger checkbox not found with any known selector");
      // List all checkboxes to help debug
      console.log("All checkboxes:", document.querySelectorAll('input[type="checkbox"]'));
      return;
    }
    
    // Similarly, be robust with container selection
    const evContainers = document.querySelectorAll('.ev-charger-container');
    console.log("Found", evContainers.length, "EV container elements");
    
    if (evContainers.length === 0) {
      console.error("No EV container elements found");
      return;
    }
    
    function toggleEvFields() {
      const isChecked = evChargerCheckbox.checked;
      console.log("EV checkbox state:", isChecked);
      
      // Toggle visibility
      evContainers.forEach(container => {
        container.style.display = isChecked ? 'block' : 'none';
      });
      
      // Handle field values and disabled state
      const chargerLevelField = document.querySelector('[name="charger_level"]');
      const connectorTypeField = document.querySelector('[name="connector_type"]');
      
      if (chargerLevelField) {
        chargerLevelField.disabled = !isChecked;
        if (!isChecked) chargerLevelField.value = '';
      }
      
      if (connectorTypeField) {
        connectorTypeField.disabled = !isChecked;
        if (!isChecked) connectorTypeField.value = '';
      }
    }
    
    // Run the function initially
    toggleEvFields();
    
    // Add event listener for changes
    evChargerCheckbox.addEventListener('change', toggleEvFields);
>>>>>>> bf2a6b98
  }

  // Initialize all components
  initializeFilters();
  initializeRecurringPatterns();
  setMinDates();
  setupLoadMoreButton();
  setupMapView();
  setupFilterButton();
<<<<<<< HEAD
  setupRadiusToggle();
  setupLocationMap();
  setupSearch();

  // Initialize location name if coordinates exist
  const searchLat = document.getElementById("search-lat").value;
  const searchLng = document.getElementById("search-lng").value;

  if (searchLat && searchLng && searchLat !== "None" && searchLng !== "None") {
    // Initialize map and place marker
    initializeMap();
    const latlng = L.latLng(parseFloat(searchLat), parseFloat(searchLng));
    placeMarker(latlng);
    searchMap.setView(latlng, 15);

    // Get location name for the coordinates
    fetch(
      `https://nominatim.openstreetmap.org/reverse?format=json&lat=${searchLat}&lon=${searchLng}`
    )
      .then((response) => response.json())
      .then((data) => {
        if (data.display_name) {
          document.getElementById("location-search").value = data.display_name;
        }
      })
      .catch((error) => console.error("Error:", error));

    // Show map container and update toggle button state
    const mapContainer = document.getElementById("search-map-container");
    const toggleMapBtn = document.getElementById("toggle-map");
    mapContainer.style.display = "block";
    toggleMapBtn.classList.remove("btn-outline-secondary");
    toggleMapBtn.classList.add("btn-secondary");

    // Fix map rendering
    setTimeout(() => {
      searchMap.invalidateSize();
    }, 100);
  }
});

function setupSearch() {
  const searchInput = document.getElementById("location-search");
  const searchButton = document.getElementById("search-location");

  if (!searchButton || !searchInput) return;

  searchButton.addEventListener("click", performSearch);
  searchInput.addEventListener("keypress", function (e) {
    if (e.key === "Enter") {
      e.preventDefault();
      performSearch();
    }
  });
}

function performSearch() {
  const searchInput = document.getElementById("location-search");
  const mapContainer = document.getElementById("search-map-container");
  const query = searchInput.value;

  if (!query) return;

  fetch(
    `https://nominatim.openstreetmap.org/search?format=json&q=${encodeURIComponent(
      query
    )}`
  )
    .then((response) => response.json())
    .then((data) => {
      if (data.length > 0) {
        const location = data[0];
        const lat = parseFloat(location.lat);
        const lon = parseFloat(location.lon);
        const latlng = L.latLng(lat, lon);

        // Show map when location is found
        mapContainer.style.display = "block";
        if (!mapInitialized) {
          initializeMap();
        }

        searchMap.setView(latlng, 15);
        placeMarker(latlng);

        // Update the coordinate spans
        document.getElementById("coordinates-display").style.display = "block";
        document.getElementById("lat-display").textContent = lat.toFixed(6);
        document.getElementById("lng-display").textContent = lon.toFixed(6);

        // Update hidden inputs
        document.getElementById("search-lat").value = lat;
        document.getElementById("search-lng").value = lon;

        // Fix map rendering
        setTimeout(() => {
          searchMap.invalidateSize();
        }, 100);

        // Update toggle button state
        const toggleMapBtn = document.getElementById("toggle-map");
        toggleMapBtn.classList.remove("btn-outline-secondary");
        toggleMapBtn.classList.add("btn-secondary");
      }
    })
    .catch((error) => console.error("Error:", error));
}
=======
  initializeEvFilters(); // Use this instead of the shared utility
});
>>>>>>> bf2a6b98
<|MERGE_RESOLUTION|>--- conflicted
+++ resolved
@@ -417,7 +417,6 @@
     showListView();
   }
 
-<<<<<<< HEAD
   // Radius toggle functionality
   function setupRadiusToggle() {
     const enableRadiusCheckbox = document.getElementById("enable-radius");
@@ -448,64 +447,75 @@
         }
       });
     }
-=======
-  // Add this function in your document ready handler
+  }
+
   function initializeEvFilters() {
     // Try multiple selectors to find the checkbox
-    const evChargerCheckbox = 
-      document.querySelector('input[name="has_ev_charger"]') || 
+    const evChargerCheckbox =
+      document.querySelector('input[name="has_ev_charger"]') ||
       document.querySelector('input[name="ev_charger"]') ||
-      document.querySelector('#ev_charger');
-    
+      document.querySelector("#ev_charger");
+
     // Log what we found to help debug
     if (evChargerCheckbox) {
-      console.log("Found EV checkbox with name:", evChargerCheckbox.name, "and id:", evChargerCheckbox.id);
+      console.log(
+        "Found EV checkbox with name:",
+        evChargerCheckbox.name,
+        "and id:",
+        evChargerCheckbox.id
+      );
     } else {
       console.error("EV charger checkbox not found with any known selector");
       // List all checkboxes to help debug
-      console.log("All checkboxes:", document.querySelectorAll('input[type="checkbox"]'));
+      console.log(
+        "All checkboxes:",
+        document.querySelectorAll('input[type="checkbox"]')
+      );
       return;
     }
-    
+
     // Similarly, be robust with container selection
-    const evContainers = document.querySelectorAll('.ev-charger-container');
+    const evContainers = document.querySelectorAll(".ev-charger-container");
     console.log("Found", evContainers.length, "EV container elements");
-    
+
     if (evContainers.length === 0) {
       console.error("No EV container elements found");
       return;
     }
-    
+
     function toggleEvFields() {
       const isChecked = evChargerCheckbox.checked;
       console.log("EV checkbox state:", isChecked);
-      
+
       // Toggle visibility
-      evContainers.forEach(container => {
-        container.style.display = isChecked ? 'block' : 'none';
-      });
-      
+      evContainers.forEach((container) => {
+        container.style.display = isChecked ? "block" : "none";
+      });
+
       // Handle field values and disabled state
-      const chargerLevelField = document.querySelector('[name="charger_level"]');
-      const connectorTypeField = document.querySelector('[name="connector_type"]');
-      
+      const chargerLevelField = document.querySelector(
+        '[name="charger_level"]'
+      );
+      const connectorTypeField = document.querySelector(
+        '[name="connector_type"]'
+      );
+
       if (chargerLevelField) {
         chargerLevelField.disabled = !isChecked;
-        if (!isChecked) chargerLevelField.value = '';
-      }
-      
+        if (!isChecked) chargerLevelField.value = "";
+      }
+
       if (connectorTypeField) {
         connectorTypeField.disabled = !isChecked;
-        if (!isChecked) connectorTypeField.value = '';
-      }
-    }
-    
+        if (!isChecked) connectorTypeField.value = "";
+      }
+    }
+
     // Run the function initially
     toggleEvFields();
-    
+
     // Add event listener for changes
-    evChargerCheckbox.addEventListener('change', toggleEvFields);
->>>>>>> bf2a6b98
+    evChargerCheckbox.addEventListener("change", toggleEvFields);
   }
 
   // Initialize all components
@@ -515,7 +525,6 @@
   setupLoadMoreButton();
   setupMapView();
   setupFilterButton();
-<<<<<<< HEAD
   setupRadiusToggle();
   setupLocationMap();
   setupSearch();
@@ -555,6 +564,7 @@
       searchMap.invalidateSize();
     }, 100);
   }
+  initializeEvFilters(); // Use this instead of the shared utility
 });
 
 function setupSearch() {
@@ -622,8 +632,4 @@
       }
     })
     .catch((error) => console.error("Error:", error));
-}
-=======
-  initializeEvFilters(); // Use this instead of the shared utility
-});
->>>>>>> bf2a6b98
+}