--- conflicted
+++ resolved
@@ -1,53 +1,15 @@
 console.log("view_listings.js loaded");
 
-<<<<<<< HEAD
-=======
-// Helper function to generate star HTML - extract it so it can be used anywhere
-function generateStarRating(rating) {
-    let starsHtml = "";
-
-    if (!rating) {
-        // Show 5 empty stars if no rating
-        for (let i = 0; i < 5; i++) {
-            starsHtml += '<i class="far fa-star text-warning"></i>';
-        }
-    } else {
-        // Full stars
-        for (let i = 0; i < Math.floor(rating); i++) {
-            starsHtml += '<i class="fas fa-star text-warning"></i>';
-        }
-        // Half star
-        if (rating % 1 >= 0.5) {
-            starsHtml += '<i class="fas fa-star-half-alt text-warning"></i>';
-        }
-        // Empty stars
-        for (let i = Math.ceil(rating); i < 5; i++) {
-            starsHtml += '<i class="far fa-star text-warning"></i>';
-        }
-    }
-
-    return starsHtml;
-}
-
->>>>>>> 4a0aaaf9
 // Global variables
 let searchMap;
 let searchMarker;
 let mapInitialized = false;
-<<<<<<< HEAD
 let listingMarkers = []; // Keep track of all listing markers
 let garageMarkers = [];
-=======
-let garageMarkers = [];
-let listingMarkers = [];
->>>>>>> 4a0aaaf9
 let currentMapView = null;
 let garageLayerGroup;
 let listingLayerGroup;
 let currentMap;
-<<<<<<< HEAD
-
-
 
 // Map-related functions (outside DOMContentLoaded)
 function initializeMap() {
@@ -72,28 +34,6 @@
 
     mapInitialized = true;
   }
-=======
-
-// Map-related functions (outside DOMContentLoaded)
-function initializeMap() {
-    if (!mapInitialized) {
-        console.log("Initializing search map...");
-        // Use our NYC-bounded map initialization instead of the original code
-        searchMap = initializeNYCMap("search-map");
-        currentMapView = searchMap; // Store map reference
-
-        // Add click event to map
-        searchMap.on("click", onMapClick);
-
-        // Add the legend to the search map
-        searchMap.addControl(createMapLegend());
-
-        // Add garage markers to the search map
-        addGaragesDirectly(searchMap);
-
-        mapInitialized = true;
-    }
->>>>>>> 4a0aaaf9
 }
 
 function setupLoadMoreButton() {
@@ -273,7 +213,6 @@
 }
 
 function onMapClick(e) {
-<<<<<<< HEAD
   // Only update if we're in search mode (not viewing listings)
   placeMarker(e.latlng);
   updateCoordinates(e.latlng.lat, e.latlng.lng);
@@ -307,43 +246,17 @@
     const marker = event.target;
     const position = marker.getLatLng();
     updateCoordinates(position.lat, position.lng);
-=======
-    placeMarker(e.latlng);
-    updateCoordinates(e.latlng.lat, e.latlng.lng);
 
     // Reverse geocode to get location name
-    reverseGeocode(e.latlng.lat, e.latlng.lng, {
-        onSuccess: (result) => {
-            document.getElementById("location-search").value = result.displayName;
-        },
+    reverseGeocode(position.lat, position.lng, {
+      onSuccess: (result) => {
+        document.getElementById("location-search").value = result.displayName;
+        marker.bindPopup(result.displayName);
+      },
     });
-}
-
-function placeMarker(latlng) {
-    if (searchMarker) {
-        searchMap.removeLayer(searchMarker);
-    }
-    searchMarker = L.marker(latlng, { draggable: true }).addTo(searchMap);
-
-    // Update coordinates when marker is dragged
-    searchMarker.on("dragend", function(event) {
-        const marker = event.target;
-        const position = marker.getLatLng();
-        updateCoordinates(position.lat, position.lng);
-
-        // Reverse geocode to get location name
-        reverseGeocode(position.lat, position.lng, {
-            onSuccess: (result) => {
-                document.getElementById("location-search").value = result.displayName;
-                marker.bindPopup(result.displayName);
-            },
-        });
->>>>>>> 4a0aaaf9
-
-        // Optional: Update map view to center on new position
-        searchMap.setView(position, searchMap.getZoom());
-    });
-<<<<<<< HEAD
+
+    // Optional: Update map view to center on new position
+    searchMap.setView(position, searchMap.getZoom());
 
     // Draw search radius if enabled
     drawSearchRadius(position);
@@ -391,24 +304,21 @@
       searchMap.fitBounds(radiusCircle.getBounds());
     }
   }
-=======
->>>>>>> 4a0aaaf9
 }
 
 function updateCoordinates(lat, lng) {
-    document.getElementById("search-lat").value = lat;
-    document.getElementById("search-lng").value = lng;
-
-    // Update coordinate display
-    const coordDisplay = document.getElementById("coordinates-display");
-    if (coordDisplay) {
-        coordDisplay.style.display = "block";
-        document.getElementById("lat-display").textContent = lat.toFixed(6);
-        document.getElementById("lng-display").textContent = lng.toFixed(6);
-    }
-}
-
-<<<<<<< HEAD
+  document.getElementById("search-lat").value = lat;
+  document.getElementById("search-lng").value = lng;
+
+  // Update coordinate display
+  const coordDisplay = document.getElementById("coordinates-display");
+  if (coordDisplay) {
+    coordDisplay.style.display = "block";
+    document.getElementById("lat-display").textContent = lat.toFixed(6);
+    document.getElementById("lng-display").textContent = lng.toFixed(6);
+  }
+}
+
 document.addEventListener("DOMContentLoaded", function () {
   // Initialize both views to be active simultaneously
   const listView = document.getElementById("list-view");
@@ -485,796 +395,31 @@
   if (applyAdvancedFiltersBtn) {
     applyAdvancedFiltersBtn.addEventListener("click", applyAdvancedFilters);
   }
-=======
-function setupLocationMap() {
-    const toggleMapBtn = document.getElementById("toggle-map");
-    const mapContainer = document.getElementById("search-map-container");
-
-    if (!toggleMapBtn || !mapContainer) return;
-
-    toggleMapBtn.addEventListener("click", function() {
-        const isMapHidden = mapContainer.style.display === "none";
-
-        if (isMapHidden) {
-            mapContainer.style.display = "block";
-            toggleMapBtn.classList.remove("btn-outline-secondary");
-            toggleMapBtn.classList.add("btn-secondary");
-
-            if (!mapInitialized) {
-                initializeMap();
-            }
-            setTimeout(() => {
-                if (searchMap) {
-                    searchMap.invalidateSize();
-                }
-            }, 100);
-        } else {
-            mapContainer.style.display = "none";
-            toggleMapBtn.classList.remove("btn-secondary");
-            toggleMapBtn.classList.add("btn-outline-secondary");
-        }
-    });
-}
-
-// Single DOMContentLoaded event listener for all functionality
-document.addEventListener("DOMContentLoaded", function() {
-            // ---- FILTER SECTION ----
-            // Filter type toggle handlers (single/recurring)
-            const filterSingle = document.getElementById("filter_single");
-            const filterRecurring = document.getElementById("filter_recurring");
-            const singleFilter = document.getElementById("single-filter");
-            const recurringFilter = document.getElementById("recurring-filter");
-
-            // Initialize filter visibility based on selected option
-            function initializeFilters() {
-                if (filterSingle && filterRecurring) {
-                    if (filterSingle.checked) {
-                        singleFilter.style.display = "block";
-                        recurringFilter.style.display = "none";
-                    } else if (filterRecurring.checked) {
-                        singleFilter.style.display = "none";
-                        recurringFilter.style.display = "block";
-                    }
-
-                    // Add event listeners for filter type changes
-                    filterSingle.addEventListener("change", function() {
-                        if (this.checked) {
-                            singleFilter.style.display = "block";
-                            recurringFilter.style.display = "none";
-                        }
-                    });
-
-                    filterRecurring.addEventListener("change", function() {
-                        if (this.checked) {
-                            singleFilter.style.display = "none";
-                            recurringFilter.style.display = "block";
-                        }
-                    });
-                }
-            }
-
-            function initializeFilterTypeDropdown() {
-                const filterTypeSelect = document.getElementById('filter-type-select');
-                const singleFilter = document.getElementById('single-filter');
-                const recurringFilter = document.getElementById('recurring-filter');
-
-                if (filterTypeSelect) {
-                    // Set initial state
-                    if (filterTypeSelect.value === 'single') {
-                        singleFilter.style.display = "block";
-                        recurringFilter.style.display = "none";
-                    } else if (filterTypeSelect.value === 'recurring') {
-                        singleFilter.style.display = "none";
-                        recurringFilter.style.display = "block";
-                    }
-
-                    // Add change event listener
-                    filterTypeSelect.addEventListener('change', function() {
-                        if (this.value === 'single') {
-                            singleFilter.style.display = "block";
-                            recurringFilter.style.display = "none";
-                        } else if (this.value === 'recurring') {
-                            singleFilter.style.display = "none";
-                            recurringFilter.style.display = "block";
-                        }
-                    });
-                }
-            }
-
-            // Recurring pattern toggle (daily/weekly)
-            function initializeRecurringPatterns() {
-                const patternDaily = document.getElementById("pattern_daily");
-                const patternWeekly = document.getElementById("pattern_weekly");
-                const dailyFields = document.getElementById("daily-pattern-fields");
-                const weeklyFields = document.getElementById("weekly-pattern-fields");
-
-                if (patternDaily && patternWeekly && dailyFields && weeklyFields) {
-                    // Initialize visibility
-                    if (patternDaily.checked) {
-                        dailyFields.style.display = "block";
-                        weeklyFields.style.display = "none";
-                    } else if (patternWeekly.checked) {
-                        dailyFields.style.display = "none";
-                        weeklyFields.style.display = "block";
-                    }
-
-                    // Add event listeners
-                    patternDaily.addEventListener("change", function() {
-                        if (this.checked) {
-                            dailyFields.style.display = "block";
-                            weeklyFields.style.display = "none";
-                        }
-                    });
-
-                    patternWeekly.addEventListener("change", function() {
-                        if (this.checked) {
-                            dailyFields.style.display = "none";
-                            weeklyFields.style.display = "block";
-                        }
-                    });
-                }
-            }
-
-            // Set minimum date to today for all date inputs
-            function setMinDates() {
-                const today = new Date().toISOString().split("T")[0];
-                const dateInputs = document.querySelectorAll('input[type="date"]');
-                dateInputs.forEach((input) => {
-                    input.min = today;
-                });
-            }
-
-            // ---- STAR RATING FUNCTIONALITY ----
-            const ratingElements = document.querySelectorAll(".rating-stars");
-            ratingElements.forEach(function(ratingElement) {
-                const rating = parseFloat(ratingElement.getAttribute("data-rating"));
-                ratingElement.innerHTML = generateStarRating(rating);
-            });
-
-            // ---- LOAD MORE FUNCTIONALITY ----
-            function setupLoadMoreButton() {
-                const loadMoreBtn = document.getElementById("load-more-btn");
-                if (loadMoreBtn) {
-                    loadMoreBtn.addEventListener("click", function() {
-                        const nextPage = this.getAttribute("data-next-page");
-                        const listingsContainer = document.querySelector(".listings-container");
-
-                        loadMoreBtn.innerHTML =
-                            '<i class="fas fa-spinner fa-spin me-2"></i>Loading...';
-                        loadMoreBtn.disabled = true;
-
-                        // Build URL with existing filters
-                        let url = new URL(window.location.href);
-                        url.searchParams.set("page", nextPage);
-                        url.searchParams.set("ajax", "1");
-
-                        fetch(url)
-                            .then((response) => response.text())
-                            .then((html) => {
-                                // Find and remove the existing load more button container
-                                const existingButtonContainer =
-                                    document.querySelector(".text-center.my-4");
-                                if (existingButtonContainer) {
-                                    existingButtonContainer.remove();
-                                }
-
-                                // Parse the HTML response
-                                const parser = new DOMParser();
-                                const doc = parser.parseFromString(html, "text/html");
-
-                                // Add new listings to container
-                                const newListings = doc.querySelectorAll(".card");
-                                newListings.forEach((listing) => {
-                                    const listingClone = listing.cloneNode(true);
-                                    listingsContainer.appendChild(listingClone);
-
-                                    // Find and update the star ratings in the newly added listing
-                                    const ratingStars = listingClone.querySelector(".rating-stars");
-                                    if (ratingStars) {
-                                        const rating = parseFloat(listingClone.dataset.rating || 0);
-                                        ratingStars.innerHTML = generateStarRating(rating);
-                                    }
-                                });
-
-                                // Add new load more button if available
-                                const loadMoreContainer = doc.querySelector(".text-center.my-4");
-                                if (loadMoreContainer) {
-                                    listingsContainer.appendChild(loadMoreContainer.cloneNode(true));
-
-                                    // Re-attach event listener
-                                    const newLoadMoreBtn = document.getElementById("load-more-btn");
-                                    if (newLoadMoreBtn) {
-                                        newLoadMoreBtn.innerHTML = "Load More Listings"; // Consistent - no icon
-                                        newLoadMoreBtn.addEventListener("click", arguments.callee);
-                                    }
-                                }
-                            })
-                            .catch((error) => {
-                                console.error("Error loading more listings:", error);
-                                loadMoreBtn.innerHTML = "Error Loading"; // Consistent - no icon
-                                loadMoreBtn.disabled = false;
-                            });
-                    });
-                }
-            }
-
-            function setupFilterButton() {
-                const filterButton = document.querySelector(
-                    'form.filter-box button[type="submit"]'
-                );
-
-                if (filterButton) {
-                    filterButton.addEventListener("click", function(event) {
-                        event.preventDefault();
-                        const form = this.closest("form");
-                        if (form) {
-                            form.submit();
-                        }
-                    });
-                }
-            }
-
-            // ---- MAP VIEW FUNCTIONALITY ----
-            function setupMapView() {
-                const listViewBtn = document.getElementById("list-view-btn");
-                const mapViewBtn = document.getElementById("map-view-btn");
-                const listView = document.getElementById("list-view");
-                const mapView = document.getElementById("map-view");
-                let map;
-
-                if (!listViewBtn || !mapViewBtn || !listView || !mapView) return;
-
-                function parseLocation(locationString) {
-                    try {
-                        const match = locationString.match(/\[([-\d.]+),\s*([-\d.]+)\]/);
-                        if (match) {
-                            return {
-                                lat: parseFloat(match[1]),
-                                lng: parseFloat(match[2]),
-                                address: locationString.split("[")[0].trim(),
-                                location_name: locationString.split("[")[0].trim(),
-                            };
-                        }
-                    } catch (error) {
-                        console.log("Error parsing location:", error);
-                    }
-                    return {
-                        lat: NYC_CENTER[0], // Use NYC_CENTER from nyc-map-bounds.js
-                        lng: NYC_CENTER[1],
-                        address: locationString || "Location not specified",
-                    };
-                }
-
-                function initMap() {
-                    if (!map) {
-                        console.log("Initializing map view...");
-
-                        // Create map centered on Manhattan with a better overview zoom level
-                        map = L.map("map-view").setView([40.7831, -73.9712], 14);
-                        currentMap = map;
-
-                        // Create layer groups
-                        garageLayerGroup = L.layerGroup().addTo(map);
-                        listingLayerGroup = L.layerGroup().addTo(map);
-
-                        // Add the tile layer
-                        L.tileLayer("https://{s}.tile.openstreetmap.org/{z}/{x}/{y}.png", {
-                            attribution: '&copy; <a href="https://www.openstreetmap.org/copyright">OpenStreetMap</a> contributors',
-                        }).addTo(map);
-
-                        console.log("Map created - now fetching NYC garages from API");
-
-                        // Create a red marker icon for garages
-                        const garageIcon = L.divIcon({
-                            html: `<div style="
-                                background-color: #2c3e50; 
-                                width: 22px;   /* Reduced from 28px */
-                                height: 22px;  /* Reduced from 28px */
-                                border-radius: 5px;
-                                display: flex; 
-                                justify-content: center; 
-                                align-items: center; 
-                                border: 1px solid white; /* Thinner border */
-                                box-shadow: 0 1px 3px rgba(0,0,0,0.4);
-                            ">
-                                <i class="fas fa-car" style="
-                                    color: white; 
-                                    font-size: 11px;  /* Reduced from 14px */
-                                    transform: rotate(-45deg);
-                                "></i>
-                            </div>`,
-                            className: 'garage-marker',
-                            iconSize: [22, 22],
-                            /* Reduced from [28, 28] */
-                            iconAnchor: [11, 22],
-                            /* Adjusted for new size */
-                            popupAnchor: [0, -22] /* Adjusted for new size */
-                        });
-
-                        // Fetch garages from NYC Open Data API
-                        fetch('https://data.cityofnewyork.us/resource/5bhr-pjxt.json?$limit=50')
-                            .then(response => {
-                                if (!response.ok) {
-                                    throw new Error('Network response was not ok');
-                                }
-                                return response.json();
-                            })
-                            .then(garages => {
-                                    console.log(`Fetched ${garages.length} garages from NYC API`);
-
-                                    // Add markers for each garage
-                                    garages.forEach(garage => {
-                                                // Only add markers if we have coordinates
-                                                if (garage.latitude && garage.longitude) {
-                                                    try {
-                                                        const lat = parseFloat(garage.latitude);
-                                                        const lng = parseFloat(garage.longitude);
-
-                                                        // Format the address string
-                                                        const address = [
-                                                            garage.address_building,
-                                                            garage.address_street_name,
-                                                            garage.address_city,
-                                                            garage.address_state,
-                                                            garage.address_zip
-                                                        ].filter(Boolean).join(' ');
-
-                                                        // Get capacity info
-                                                        let capacity = "";
-                                                        if (garage.detail) {
-                                                            capacity = garage.detail;
-                                                        }
-
-                                                        // Create marker and add to LAYER GROUP instead of map
-                                                        const marker = L.marker([lat, lng], {
-                                                            icon: garageIcon,
-                                                            title: garage.business_name,
-                                                            zIndexOffset: 100 // Lower z-index to ensure garages stay behind listings
-                                                        });
-
-                                                        garageLayerGroup.addLayer(marker);
-
-                                                        // Create popup content
-                                                        const popupContent = `
-                                        <div class="garage-popup">
-                                            <h4 class="garage-name">${garage.business_name}</h4>
-                                            <div class="garage-address">
-                                                <i class="fas fa-map-marker-alt"></i>
-                                                <div>${address}</div>
-                                            </div>
-                                            ${garage.contact_phone ? `
-                                            <div class="garage-phone">
-                                                <i class="fas fa-phone"></i>
-                                                <a href="tel:${garage.contact_phone}">${garage.contact_phone}</a>
-                                            </div>` : ''}
-                                            ${capacity ? `
-                                            <div class="garage-details">
-                                                <i class="fas fa-info-circle"></i>
-                                                <div>${capacity}</div>
-                                            </div>` : ''}
-                                        </div>
-                                    `;
-                                    
-                                    // Bind popup to marker
-                                    marker.bindPopup(popupContent);
-                                    
-                                } catch (error) {
-                                    console.error(`Error adding garage ${garage.business_name}:`, error);
-                                }
-                            }
-                        });
-                        
-                        // Center map on NYC after adding garages
-                        map.setView([40.7128, -74.0060], 12);
-                    })
-                    .catch(error => {
-                        console.error('Error fetching garage data:', error);
-                        
-                        // If API fails, add default markers as fallback
-                        console.log("API fetch failed, adding default garage markers");
-                        
-                        // SUTTON 53 PARKING
-                        L.marker([40.757700, -73.963900], {
-                            icon: garageIcon
-                        }).bindPopup("<b>SUTTON 53 PARKING LLC</b><br>410 EAST 54 STREET<br>NEW YORK, NY").addTo(map);
-                        
-                        // TIMES SQUARE GARAGE
-                        L.marker([40.760800, -73.984700], {
-                            icon: garageIcon
-                        }).bindPopup("<b>TIMES SQUARE GARAGE</b><br>224 WEST 49TH STREET<br>NEW YORK, NY").addTo(map);
-                    });
-
-                // Add markers for all listings (as in original code)
-                const listings = document.querySelectorAll(".card");
-                const bounds = [];
-
-                console.log(`Found ${listings.length} listings to add to map`);
-
-                listings.forEach((listing) => {
-                    try {
-                    const location = parseLocation(listing.dataset.location);
-                        const locationName = listing.dataset.locationName;
-                        const title = listing.dataset.title;
-                    const price = listing.dataset.price;
-                    const rating = parseFloat(listing.dataset.rating) || 0;
-
-                        console.log(`Adding listing: ${title} at ${location.lat}, ${location.lng}`);
-
-                        // Create the marker but add it to the layer group instead of the map
-                        const marker = L.marker([location.lat, location.lng], {
-                            zIndexOffset: 1000  // Higher z-index to appear above garage markers
-                        });
-                        listingLayerGroup.addLayer(marker);
-                        bounds.push([location.lat, location.lng]);
-
-                        // Create popup content
-                        const ratingHtml = rating ?
-                            `<br><strong>Rating:</strong> ${generateStarRating(
-                    rating
-                    )} (${rating.toFixed(1)})` :
-                            `<br><span class="text-muted">No reviews yet ${generateStarRating(
-                    0
-                    )}</span>`;
-
-                        const popupContent = `
-                            <strong>${title}</strong><br>
-                            ${locationName}<br>
-                            $${price}/hour
-                            ${ratingHtml}
-                        `;
-
-                        marker.bindPopup(popupContent);
-                    } catch (error) {
-                        console.error("Error adding listing marker:", error);
-                    }
-                });
-
-                // Add this after all markers are added, before the bounds check
-                console.log("Fitting map to include all listings and garages");
-
-                // Make sure we include garages in the initial bounds
-                if (garageLayerGroup) {
-                    // Add all garage locations to the bounds
-                    garageLayerGroup.eachLayer(function(layer) {
-                        if (layer.getLatLng) {
-                            bounds.push([layer.getLatLng().lat, layer.getLatLng().lng]);
-                        }
-                    });
-                }
-
-                // Fit map to show all markers with padding
-                if (bounds.length > 0) {
-                    map.fitBounds(bounds, {
-                        padding: [50, 50],  // Increased padding
-                        maxZoom: 18,      // Maximum practical zoom
-                        minZoom: 12       // Lower minimum zoom for better overview
-                    });
-                } else {
-                    // Default to Manhattan view if no markers
-                    map.setView([40.7831, -73.9712], 14);
-                }
-                
-                // Make sure the map renders properly
-                setTimeout(() => {
-                    map.invalidateSize();
-                    console.log("Map resized");
-                }, 300);
-
-                // Add this after the map is initialized in the initMap function
-                // Around line 384 after the map is created and the tile layer is added
-                map.addControl(createMapLegend());
-            }
-        }
-
-        function showListView() {
-            mapView.classList.remove("active-view");
-            listView.classList.add("active-view");
-            listViewBtn.classList.add("btn-primary");
-            listViewBtn.classList.remove("btn-outline-primary");
-            mapViewBtn.classList.add("btn-outline-primary");
-            mapViewBtn.classList.remove("btn-primary");
-        }
-
-        function showMapView() {
-            listView.classList.remove("active-view");
-            mapView.classList.add("active-view");
-            mapViewBtn.classList.add("btn-primary");
-            mapViewBtn.classList.remove("btn-outline-primary");
-            listViewBtn.classList.remove("btn-primary");
-            listViewBtn.classList.add("btn-outline-primary");
-            listViewBtn.classList.remove("active");
-
-            console.log("Showing map view");
-
-            // Initialize map if not already done
-                    initMap();
-
-            // Force map to render properly
-                    if (map) {
-                console.log("Forcing map to resize");
-                setTimeout(() => {
-                        map.invalidateSize();
-                    
-                    // After invalidating size, make sure we're still showing all markers
-                    const allBounds = [];
-                    
-                    // Add all listings to bounds
-                    if (listingLayerGroup) {
-                        listingLayerGroup.eachLayer(function(layer) {
-                            if (layer.getLatLng) {
-                                allBounds.push([layer.getLatLng().lat, layer.getLatLng().lng]);
-                            }
-                        });
-                    }
-                    
-                    // Add all garages to bounds
-                    if (garageLayerGroup) {
-                        garageLayerGroup.eachLayer(function(layer) {
-                            if (layer.getLatLng) {
-                                allBounds.push([layer.getLatLng().lat, layer.getLatLng().lng]);
-                            }
-                        });
-                    }
-                    
-                    // If we have markers, fit to bounds
-                    if (allBounds.length > 0) {
-                        map.fitBounds(allBounds, {
-                            padding: [50, 50],  // Increased padding
-                            maxZoom: 18,      // Maximum practical zoom
-                            minZoom: 12       // Lower minimum zoom for better overview
-                        });
-                        console.log("Fit map to include all markers with maximum practical zoom");
-            } else {
-                        // Default to Manhattan view if no markers
-                        map.setView([40.7831, -73.9712], 14);
-                    }
-                    
-                    // Ensure garage layer is visible
-                    if (garageLayerGroup && !map.hasLayer(garageLayerGroup)) {
-                        map.addLayer(garageLayerGroup);
-                        console.log("Added garage layer to map");
-                    }
-                    
-                    console.log("Map has been resized");
-                }, 500);
-            } else {
-                console.error("Map object is not initialized!");
-            }
-        }
-
-        // Add event listeners
-        listViewBtn.addEventListener("click", showListView);
-        mapViewBtn.addEventListener("click", showMapView);
-
-        // Initialize with list view
-        showListView();
-
-        // Add a handler for tab switching - some browsers/devices need this
-        window.addEventListener('resize', function() {
-            if (mapView.classList.contains("active-view") && map) {
-                console.log("Window resized, refreshing map view");
-                map.invalidateSize();
-            }
-        });
-
-        console.log("Map view setup complete");
-    }
-
-    // Radius toggle functionality
-    function setupRadiusToggle() {
-        const enableRadiusCheckbox = document.getElementById("enable-radius");
-        const radiusInputGroup = document.getElementById("radius-input-group");
-        const radiusInput = document.getElementById("radius-input");
-        const radiusHint = document.getElementById("radius-hint");
-
-        if (enableRadiusCheckbox && radiusInputGroup && radiusInput && radiusHint) {
-            // Initialize state based on checkbox
-            if (enableRadiusCheckbox.checked) {
-                radiusInputGroup.style.display = "flex";
-                radiusHint.style.display = "none";
-            } else {
-                radiusInputGroup.style.display = "none";
-                radiusHint.style.display = "block";
-            }
-
-            // Toggle radius input visibility
-            enableRadiusCheckbox.addEventListener("change", function() {
-                if (this.checked) {
-                    radiusInputGroup.style.display = "flex";
-                    radiusHint.style.display = "none";
-                    radiusInput.focus();
-                } else {
-                    radiusInputGroup.style.display = "none";
-                    radiusHint.style.display = "block";
-                    radiusInput.value = ""; // Clear the radius value when disabled
-                }
-            });
-        }
-    }
-
-    function initializeEvFilters() {
-        // Try multiple selectors to find the checkbox
-        const evChargerCheckbox =
-            document.querySelector('input[name="has_ev_charger"]') ||
-            document.querySelector('input[name="ev_charger"]') ||
-            document.querySelector("#ev_charger");
-
-        // Log what we found to help debug
-        if (evChargerCheckbox) {
-            console.log(
-                "Found EV checkbox with name:",
-                evChargerCheckbox.name,
-                "and id:",
-                evChargerCheckbox.id
-            );
-        } else {
-            console.error("EV charger checkbox not found with any known selector");
-            // List all checkboxes to help debug
-            console.log(
-                "All checkboxes:",
-                document.querySelectorAll('input[type="checkbox"]')
-            );
-            return;
-        }
-
-        // Similarly, be robust with container selection
-        const evContainers = document.querySelectorAll(".ev-charger-container");
-        console.log("Found", evContainers.length, "EV container elements");
-
-        if (evContainers.length === 0) {
-            console.error("No EV container elements found");
-            return;
-        }
-
-        function toggleEvFields() {
-            const isChecked = evChargerCheckbox.checked;
-            console.log("EV checkbox state:", isChecked);
-
-            // Toggle visibility
-            evContainers.forEach((container) => {
-                container.style.display = isChecked ? "block" : "none";
-            });
-
-            // Handle field values and disabled state
-            const chargerLevelField = document.querySelector(
-                '[name="charger_level"]'
-            );
-            const connectorTypeField = document.querySelector(
-                '[name="connector_type"]'
-            );
-
-            if (chargerLevelField) {
-                chargerLevelField.disabled = !isChecked;
-                if (!isChecked) chargerLevelField.value = "";
-            }
-
-            if (connectorTypeField) {
-                connectorTypeField.disabled = !isChecked;
-                if (!isChecked) connectorTypeField.value = "";
-            }
-        }
-
-        // Run the function initially
-        toggleEvFields();
-
-        // Add event listener for changes
-        evChargerCheckbox.addEventListener("change", toggleEvFields);
-    }
-
-    // Initialize all components
-    initializeFilters();
-    initializeFilterTypeDropdown();
-    initializeRecurringPatterns();
-    initializeDateRangeToggle();
-    setMinDates();
-    setupLoadMoreButton();
-    setupMapView();
-    setupFilterButton();
-    setupRadiusToggle();
-    setupLocationMap();
-    setupSearch();
-
-    // Initialize location name if coordinates exist
-    const searchLat = document.getElementById("search-lat").value;
-    const searchLng = document.getElementById("search-lng").value;
-
-    if (searchLat && searchLng && searchLat !== "None" && searchLng !== "None") {
-        // Show map container and update toggle button state
-        const mapContainer = document.getElementById("search-map-container");
-        const toggleMapBtn = document.getElementById("toggle-map");
-        mapContainer.style.display = "block";
-        toggleMapBtn.classList.remove("btn-outline-secondary");
-        toggleMapBtn.classList.add("btn-secondary");
-
-        // Initialize map and place marker
-        initializeMap();
-
-        // Ensure we have valid numbers
-        const lat = parseFloat(searchLat);
-        const lng = parseFloat(searchLng);
-
-        if (!isNaN(lat) && !isNaN(lng)) {
-            const latlng = L.latLng(lat, lng);
-
-            // Place marker and center map
-            placeMarker(latlng);
-            searchMap.setView(latlng, 15);
-
-            // Get location name for the coordinates
-            reverseGeocode(lat, lng, {
-                onSuccess: (result) => {
-                    document.getElementById("location-search").value = result.displayName;
-
-                    // Make sure the marker has a popup with the location name
-                    if (searchMarker) {
-                        searchMarker.bindPopup(result.displayName).openPopup();
-
-                        // Also set a default popup in case reverse geocoding fails
-                        searchMarker.setPopupContent(result.displayName);
-                    }
-                },
-                onError: () => {
-                    // If reverse geocoding fails, still show a popup with coordinates
-                    if (searchMarker) {
-                        const fallbackContent = `Location at ${lat.toFixed(
-              6
-            )}, ${lng.toFixed(6)}`;
-                        searchMarker.bindPopup(fallbackContent).openPopup();
-                    }
-                },
-            });
-
-            // Fix map rendering
-            setTimeout(() => {
-                searchMap.invalidateSize();
-
-                // Make sure marker is visible after map is properly rendered
-                if (searchMarker) {
-                    searchMarker.openPopup();
-                }
-            }, 100);
-        }
-    }
-    initializeEvFilters(); // Use this instead of the shared utility
-
-    // Initialize all popovers
-    var popoverTriggerList = [].slice.call(document.querySelectorAll('[data-bs-toggle="popover"]'))
-    var popoverList = popoverTriggerList.map(function(popoverTriggerEl) {
-        return new bootstrap.Popover(popoverTriggerEl)
-    });
->>>>>>> 4a0aaaf9
 });
 
 function setupSearch() {
-    const searchInput = document.getElementById("location-search");
-    const searchButton = document.getElementById("search-location");
-
-    if (!searchButton || !searchInput) return;
-
-    searchButton.addEventListener("click", performSearch);
-    searchInput.addEventListener("keypress", function(e) {
-        if (e.key === "Enter") {
-            e.preventDefault();
-            performSearch();
-        }
-    });
+  const searchInput = document.getElementById("location-search");
+  const searchButton = document.getElementById("search-location");
+
+  if (!searchButton || !searchInput) return;
+
+  searchButton.addEventListener("click", performSearch);
+  searchInput.addEventListener("keypress", function (e) {
+    if (e.key === "Enter") {
+      e.preventDefault();
+      performSearch();
+    }
+  });
 }
 
 function performSearch() {
-<<<<<<< HEAD
   const searchInput = document.getElementById("location-search");
   const mapContainer = document.getElementById("map-view");
   const query = searchInput.value;
   console.log("query", query);
-=======
-    const searchInput = document.getElementById("location-search");
-    const mapContainer = document.getElementById("search-map-container");
-    const query = searchInput.value;
->>>>>>> 4a0aaaf9
-
-    if (!query) return;
-
-<<<<<<< HEAD
+
+  if (!query) return;
+
   // Use the utility function
   searchLocation(query, {
     restrictToNYC: true,
@@ -1313,382 +458,4 @@
       }, 100);
     },
   });
-=======
-    // Use the utility function
-    searchLocation(query, {
-        restrictToNYC: true,
-        onSuccess: (result) => {
-            const latlng = L.latLng(result.lat, result.lng);
-
-            // Show map when location is found
-            mapContainer.style.display = "block";
-            if (!mapInitialized) {
-                initializeMap();
-            }
-
-            searchMap.setView(latlng, 15);
-            placeMarker(latlng);
-
-            // Add the location name to the marker popup
-            if (searchMarker) {
-                searchMarker.bindPopup(result.displayName).openPopup();
-            }
-
-            // Update the coordinate spans
-            document.getElementById("coordinates-display").style.display = "block";
-            document.getElementById("lat-display").textContent =
-                result.lat.toFixed(6);
-            document.getElementById("lng-display").textContent =
-                result.lng.toFixed(6);
-
-            // Update hidden inputs
-            document.getElementById("search-lat").value = result.lat;
-            document.getElementById("search-lng").value = result.lng;
-
-            // Fix map rendering
-            setTimeout(() => {
-                searchMap.invalidateSize();
-            }, 100);
-
-            // Update toggle button state
-            const toggleMapBtn = document.getElementById("toggle-map");
-            toggleMapBtn.classList.remove("btn-outline-secondary");
-            toggleMapBtn.classList.add("btn-secondary");
-        },
-    });
-}
-
-function initializeDateRangeToggle() {
-    const enableDateRange = document.getElementById('enable_date_range');
-    const endDateContainer = document.getElementById('end-date-container');
-    const startDateInput = document.getElementById('single_start_date');
-    const endDateInput = document.getElementById('single_end_date');
-
-    if (enableDateRange && endDateContainer && startDateInput && endDateInput) {
-        // Set initial state
-        if (enableDateRange.checked) {
-            endDateContainer.style.display = 'block';
-        } else {
-            endDateContainer.style.display = 'none';
-            endDateInput.value = startDateInput.value; // Default end date to start date
-        }
-
-        // Add change event listeners
-        enableDateRange.addEventListener('change', function() {
-            if (this.checked) {
-                endDateContainer.style.display = 'block';
-                if (!endDateInput.value) {
-                    endDateInput.value = startDateInput.value;
-                }
-            } else {
-                endDateContainer.style.display = 'none';
-                endDateInput.value = startDateInput.value; // Set end date equal to start date
-            }
-        });
-
-        // Keep end date in sync with start date when range is disabled
-        startDateInput.addEventListener('change', function() {
-            if (!enableDateRange.checked) {
-                endDateInput.value = this.value;
-            } else if (endDateInput.value && new Date(endDateInput.value) < new Date(this.value)) {
-                // If end date is now before start date, update it
-                endDateInput.value = this.value;
-            }
-        });
-    }
-}
-
-// This is a simpler function that directly adds garages to the map
-function addGaragesDirectly(map) {
-    console.log("Adding garages directly to map...");
-    currentMap = map;
-    
-    // Create layer group if it doesn't exist
-    if (!garageLayerGroup) {
-        garageLayerGroup = L.layerGroup().addTo(map);
-    }
-
-    // Create marker icon
-    const garageIcon = L.divIcon({
-        html: `<div style="
-            background-color: #2c3e50; 
-            width: 22px;   
-            height: 22px;  
-            border-radius: 5px;
-            display: flex; 
-            justify-content: center; 
-            align-items: center; 
-            border: 1px solid white;
-            box-shadow: 0 1px 3px rgba(0,0,0,0.4);
-        ">
-            <i class="fas fa-car" style="
-                color: white; 
-                font-size: 11px;
-                transform: rotate(-45deg);
-            "></i>
-        </div>`,
-        className: 'garage-marker',
-        iconSize: [22, 22],
-        iconAnchor: [11, 22],
-        popupAnchor: [0, -22]
-    });
-
-    // Create backup markers to use if API fails
-    const backupGarages = [
-        {
-            name: "SUTTON 53 PARKING LLC",
-            address: "410 EAST 54 STREET, NEW YORK, NY 10022",
-            phone: "(877) 727-5464",
-            lat: 40.757700,
-            lng: -73.963900
-        },
-        {
-            name: "TIMES SQUARE GARAGE", 
-            address: "224 WEST 49TH STREET, NEW YORK, NY 10019",
-            phone: "(212) 333-7275",
-            lat: 40.760800,
-            lng: -73.984700
-        }
-    ];
-
-    if (!map) {
-        console.error("Map object is null or undefined in addGaragesDirectly!");
-        return;
-    }
-
-    // Add each garage marker from backup if needed
-    function addBackupMarkers() {
-        backupGarages.forEach((garage, index) => {
-            try {
-                console.log(`Adding backup garage ${index+1}/${backupGarages.length}: "${garage.name}" at ${garage.lat}, ${garage.lng}`);
-
-                const marker = L.marker([garage.lat, garage.lng], {
-                    icon: garageIcon,
-                    title: garage.name,
-                    zIndexOffset: 100
-                });
-                
-                garageLayerGroup.addLayer(marker);
-
-                const popupContent = `
-                    <div class="garage-popup">
-                        <h4 class="garage-name">${garage.name}</h4>
-                        <div class="garage-address">
-                            <i class="fas fa-map-marker-alt"></i>
-                            <div>${garage.address}</div>
-                        </div>
-                        <div class="garage-phone">
-                            <i class="fas fa-phone"></i>
-                            <a href="tel:${garage.phone}">${garage.phone}</a>
-                        </div>
-                    </div>
-                `;
-
-                marker.bindPopup(popupContent);
-                
-                if (index === 0) {
-                    setTimeout(() => {
-                        marker.openPopup();
-                    }, 500);
-                }
-            } catch (error) {
-                console.error(`Error adding backup garage ${garage.name}:`, error);
-            }
-        });
-    }
-
-    // Try to fetch garages from NYC Open Data API
-    fetch('https://data.cityofnewyork.us/resource/5bhr-pjxt.json?$limit=50')
-        .then(response => {
-            if (!response.ok) {
-                throw new Error('Network response was not ok');
-            }
-            return response.json();
-        })
-        .then(garages => {
-            console.log(`Fetched ${garages.length} garages from NYC API`);
-            
-            garages.forEach(garage => {
-                if (garage.latitude && garage.longitude) {
-                    try {
-                        const lat = parseFloat(garage.latitude);
-                        const lng = parseFloat(garage.longitude);
-                        
-                        const address = [
-                            garage.address_building, 
-                            garage.address_street_name,
-                            garage.address_city, 
-                            garage.address_state,
-                            garage.address_zip
-                        ].filter(Boolean).join(' ');
-                        
-                        let capacity = "";
-                        if (garage.detail) {
-                            capacity = garage.detail;
-                        }
-                        
-                        const marker = L.marker([lat, lng], {
-                            icon: garageIcon,
-                            title: garage.business_name,
-                            zIndexOffset: 100
-                        });
-                        
-                        garageLayerGroup.addLayer(marker);
-                        
-                        const popupContent = `
-                            <div class="garage-popup">
-                                <h4 class="garage-name">${garage.business_name}</h4>
-                                <div class="garage-address">
-                                    <i class="fas fa-map-marker-alt"></i>
-                                    <div>${address}</div>
-                                </div>
-                                ${garage.contact_phone ? `
-                                <div class="garage-phone">
-                                    <i class="fas fa-phone"></i>
-                                    <a href="tel:${garage.contact_phone}">${garage.contact_phone}</a>
-                                </div>` : ''}
-                                ${capacity ? `
-                                <div class="garage-details">
-                                    <i class="fas fa-info-circle"></i>
-                                    <div>${capacity}</div>
-                                </div>` : ''}
-                            </div>
-                        `;
-                        
-                        marker.bindPopup(popupContent);
-                        
-                    } catch (error) {
-                        console.error(`Error adding garage ${garage.business_name}:`, error);
-                    }
-                }
-            });
-            
-            const bounds = [];
-            garageLayerGroup.eachLayer(function(layer) {
-                if (layer.getLatLng) {
-                    bounds.push([layer.getLatLng().lat, layer.getLatLng().lng]);
-                }
-            });
-            
-            if (bounds.length > 0) {
-                map.fitBounds(bounds, {
-                    padding: [50, 50],
-                    maxZoom: 18,
-                    minZoom: 12
-                });
-            }
-        })
-        .catch(error => {
-            console.error('Error fetching garage data:', error);
-            console.log("API fetch failed, adding backup garage markers");
-            addBackupMarkers();
-            
-            const bounds = [];
-            garageLayerGroup.eachLayer(function(layer) {
-                if (layer.getLatLng) {
-                    bounds.push([layer.getLatLng().lat, layer.getLatLng().lng]);
-                }
-            });
-            
-            if (bounds.length > 0) {
-                map.fitBounds(bounds, {
-                    padding: [50, 50],
-                    maxZoom: 18,
-                    minZoom: 12
-                });
-            }
-        });
-
-    console.log("Garage data request initiated");
-}
-
-// Create a new map legend with toggle functionality
-function createMapLegend() {
-    const legend = L.control({ position: 'bottomright' });
-
-    legend.onAdd = function(map) {
-        const div = L.DomUtil.create('div', 'map-legend');
-        div.innerHTML = `
-            <div style="background: white; padding: 8px; border-radius: 4px; box-shadow: 0 1px 5px rgba(0,0,0,0.4); font-size: 12px;">
-                <div style="font-weight: bold; margin-bottom: 5px; text-align: center;">Map Legend</div>
-                
-                <div style="display: flex; align-items: center; margin-bottom: 5px;">
-                    <input type="checkbox" id="toggle-garages" checked style="margin-right: 5px;">
-                    <div style="
-                        background-color: #2c3e50; 
-                        width: 20px; 
-                        height: 20px; 
-                        border-radius: 5px;
-                        display: flex; 
-                        justify-content: center; 
-                        align-items: center; 
-                        border: 2px solid white; 
-                        box-shadow: 0 1px 3px rgba(0,0,0,0.4);
-                        margin-right: 8px;
-                        margin-left: 3px;
-                    ">
-                        <i class="fas fa-car" style="color: white; font-size: 10px; transform: rotate(-45deg);"></i>
-                    </div>
-                    <label for="toggle-garages">Parking Garages</label>
-                </div>
-                
-                <div style="display: flex; align-items: center;">
-                    <input type="checkbox" id="toggle-listings" checked style="margin-right: 5px;">
-                    <div style="
-                        background-color: #3388ff; 
-                        width: 20px; 
-                        height: 20px; 
-                        border-radius: 50%;
-                        border: 2px solid white; 
-                        box-shadow: 0 1px 3px rgba(0,0,0,0.4);
-                        margin-right: 8px;
-                        margin-left: 3px;
-                    "></div>
-                    <label for="toggle-listings">Available Listings</label>
-                </div>
-            </div>
-        `;
-        
-        // Prevent clicks on the legend from propagating to the map
-        L.DomEvent.disableClickPropagation(div);
-        
-        // Add event listeners to the toggle switches after a slight delay to ensure DOM is ready
-        setTimeout(() => {
-            const toggleGarages = document.getElementById('toggle-garages');
-            const toggleListings = document.getElementById('toggle-listings');
-            
-            if (toggleGarages) {
-                toggleGarages.addEventListener('change', function() {
-                    if (this.checked) {
-                        if (!map.hasLayer(garageLayerGroup)) {
-                            map.addLayer(garageLayerGroup);
-                        }
-                    } else {
-                        if (map.hasLayer(garageLayerGroup)) {
-                            map.removeLayer(garageLayerGroup);
-                        }
-                    }
-                });
-            }
-            
-            if (toggleListings) {
-                toggleListings.addEventListener('change', function() {
-                    if (this.checked) {
-                        if (!map.hasLayer(listingLayerGroup)) {
-                            map.addLayer(listingLayerGroup);
-                        }
-                    } else {
-                        if (map.hasLayer(listingLayerGroup)) {
-                            map.removeLayer(listingLayerGroup);
-                        }
-                    }
-                });
-            }
-        }, 100);
-        
-        return div;
-    };
-
-    return legend;
->>>>>>> 4a0aaaf9
 }