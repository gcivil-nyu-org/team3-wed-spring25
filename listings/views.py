from datetime import datetime, time

from django.contrib import messages
from django.contrib.auth.decorators import login_required
from django.contrib.auth.models import User
from django.core.exceptions import ObjectDoesNotExist
from django.core.paginator import Paginator
from django.db import models
from django.forms import inlineformset_factory
from django.shortcuts import get_object_or_404, redirect, render

# Add this new function for API support
from django.http import JsonResponse
from django.template.loader import render_to_string

# Add this import at the top of your file, with your other imports
from django.urls import reverse

from .forms import (
    ListingForm,
    ListingSlotForm,
    ListingSlotFormSet,
    RecurringListingForm,
    validate_non_overlapping_slots,
)
from .models import (
    EV_CHARGER_LEVELS,
    EV_CONNECTOR_TYPES,
    PARKING_SPOT_SIZES,
    Listing,
    ListingSlot,
    BookmarkedListing,
)
from .utils import (
    filter_listings,
    has_active_filters,
    generate_recurring_listing_slots,
)


# Define an inline formset for editing (extra=0)
ListingSlotFormSetEdit = inlineformset_factory(
    Listing, ListingSlot, form=ListingSlotForm, extra=0, can_delete=True
)

# Define half-hour choices for use in the search form
HALF_HOUR_CHOICES = [
    (f"{hour:02d}:{minute:02d}", f"{hour:02d}:{minute:02d}")
    for hour in range(24)
    for minute in (0, 30)
]


def merge_listing_slots(listing):
    """
    Merge continuous or overlapping availability slots for the given listing.
    Two slots are merged if the end datetime of one equals or overlaps
    the start datetime of the next. The merged slot will span from the earliest
    start to the latest end among continuous/overlapping slots.
    """
    slots = list(listing.slots.all())
    if not slots:
        return

    # Convert each slot to a (start_datetime, end_datetime) tuple.
    intervals = []
    for slot in slots:
        start_dt = datetime.combine(slot.start_date, slot.start_time)
        end_dt = datetime.combine(slot.end_date, slot.end_time)
        intervals.append((start_dt, end_dt))

    # Sort intervals by start time.
    intervals.sort(key=lambda iv: iv[0])
    merged = []
    for interval in intervals:
        if not merged:
            merged.append(interval)
        else:
            last_start, last_end = merged[-1]
            # If the intervals overlap or are continuous (i.e. adjacent), merge them.
            if interval[0] <= last_end:
                merged[-1] = (last_start, max(last_end, interval[1]))
            else:
                merged.append(interval)

    # Update ListingSlot records: delete all current slots and create new ones.
    listing.slots.all().delete()
    for start_dt, end_dt in merged:
        ListingSlot.objects.create(
            listing=listing,
            start_date=start_dt.date(),
            start_time=start_dt.time(),
            end_date=end_dt.date(),
            end_time=end_dt.time(),
        )


@login_required
def create_listing(request):
    alert_message = ""
    if request.method == "POST":
        listing_form = ListingForm(request.POST)
        recurring_form = RecurringListingForm(request.POST)

        # Check if recurring creation is requested
        is_recurring = request.POST.get("is_recurring") == "true"

        if listing_form.is_valid():
            new_listing = listing_form.save(commit=False)
            new_listing.user = request.user
            new_listing.save()

            if is_recurring:
                # Handle recurring pattern
                pattern = request.POST.get("recurring_pattern", "daily")
                start_date = request.POST.get("recurring_start_date")
                start_time = request.POST.get("recurring_start_time")
                end_time = request.POST.get("recurring_end_time")
                is_overnight = request.POST.get("recurring_overnight") == "on"

                try:
                    # Validate inputs
                    if not all([start_date, start_time, end_time]):
                        raise ValueError(
                            "Start date, start time, and end time are required"
                        )

                    start_date = datetime.strptime(start_date, "%Y-%m-%d").date()
                    start_time_obj = datetime.strptime(start_time, "%H:%M").time()
                    end_time_obj = datetime.strptime(end_time, "%H:%M").time()

                    if start_time_obj >= end_time_obj and not is_overnight:
                        raise ValueError(
                            "Start time must be before end time unless overnight is selected"
                        )

                    if pattern == "daily":
                        end_date = request.POST.get("recurring_end_date")
                        if not end_date:
                            raise ValueError("End date is required for daily pattern")
                        end_date = datetime.strptime(end_date, "%Y-%m-%d").date()

                        if end_date < start_date:
                            raise ValueError("End date must be on or after start date")

                        # Generate slots
                        slots = generate_recurring_listing_slots(
                            start_date,
                            start_time_obj,
                            end_time_obj,
                            "daily",
                            is_overnight,
                            end_date=end_date,
                        )

                    elif pattern == "weekly":
                        weeks = request.POST.get("recurring_weeks")
                        if not weeks:
                            raise ValueError(
                                "Number of weeks is required for weekly pattern"
                            )

                        weeks = int(weeks)
                        if weeks <= 0 or weeks > 52:
                            raise ValueError("Number of weeks must be between 1 and 52")

                        # Generate slots
                        slots = generate_recurring_listing_slots(
                            start_date,
                            start_time_obj,
                            end_time_obj,
                            "weekly",
                            is_overnight,
                            weeks=weeks,
                        )

                    # Create each slot
                    for slot in slots:
                        ListingSlot.objects.create(
                            listing=new_listing,
                            start_date=slot["start_date"],
                            start_time=slot["start_time"],
                            end_date=slot["end_date"],
                            end_time=slot["end_time"],
                        )

                    # Merge overlapping slots if necessary
                    merge_listing_slots(new_listing)

                    messages.success(
                        request,
                        f"Listing created successfully with {len(slots)} availability slots!",
                    )
                    return redirect("view_listings")

                except ValueError as e:
                    # Delete the listing we just created to avoid orphaned records
                    new_listing.delete()
                    alert_message = f"Error creating recurring listing: {str(e)}"

            else:
                # Handle regular (non-recurring) creation
                slot_formset = ListingSlotFormSet(
                    request.POST, prefix="form", instance=new_listing
                )
                if slot_formset.is_valid():
                    try:
                        validate_non_overlapping_slots(slot_formset)
                        slot_formset.save()
                        merge_listing_slots(new_listing)
                        messages.success(request, "Listing created successfully!")
                        return redirect("view_listings")
                    except Exception as e:
                        # Delete the listing we just created to avoid orphaned records
                        new_listing.delete()
                        alert_message = f"Overlapping slots detected: {str(e)}"
                else:
                    # Delete the listing we just created to avoid orphaned records
                    new_listing.delete()
                    alert_message = "Please correct the errors in the slot form."
        else:
            alert_message = "Please correct the errors in the listing form."

        # If we get here, there was an error
        slot_formset = ListingSlotFormSet(request.POST, prefix="form")

    else:
        listing_form = ListingForm()
        recurring_form = RecurringListingForm()
        slot_formset = ListingSlotFormSet(prefix="form")

    return render(
        request,
        "listings/create_listing.html",
        {
            "form": listing_form,
            "recurring_form": recurring_form,
            "slot_formset": slot_formset,
            "alert_message": alert_message,
            "half_hour_choices": HALF_HOUR_CHOICES,
        },
    )


@login_required
def edit_listing(request, listing_id):
    listing = get_object_or_404(Listing, id=listing_id, user=request.user)
    alert_message = ""
    current_dt = datetime.now()

    if request.method == "POST":
        # Create mutable copy of POST data
        post_data = request.POST.copy()

        # Explicitly handle the unchecked EV charger checkbox
        if "has_ev_charger" not in post_data:
            post_data["has_ev_charger"] = False

        listing_form = ListingForm(post_data, instance=listing)
        slot_formset = ListingSlotFormSetEdit(
            post_data, instance=listing, prefix="form"
        )
        if listing_form.is_valid() and slot_formset.is_valid():
            try:
                validate_non_overlapping_slots(slot_formset)
            except Exception:
                alert_message = "Overlapping slots detected. Please correct."
                return render(
                    request,
                    "listings/edit_listing.html",
                    {
                        "form": listing_form,
                        "slot_formset": slot_formset,
                        "listing": listing,
                        "alert_message": alert_message,
                    },
                )

            # Block editing if there is any pending booking.
            pending_bookings = listing.booking_set.filter(status="PENDING")
            if pending_bookings.exists():
                alert_message = (
                    "You cannot edit your listing while there is a pending booking. "
                    "Please accept or reject all pending bookings before editing."
                )
                return render(
                    request,
                    "listings/edit_listing.html",
                    {
                        "form": listing_form,
                        "slot_formset": slot_formset,
                        "listing": listing,
                        "alert_message": alert_message,
                    },
                )

            # Build new intervals from the formset.
            new_intervals = []
            for form in slot_formset:
                if form.cleaned_data.get("DELETE"):
                    continue
                start_date = form.cleaned_data.get("start_date")
                start_time = form.cleaned_data.get("start_time")
                end_date = form.cleaned_data.get("end_date")
                end_time = form.cleaned_data.get("end_time")
                if start_date and start_time and end_date and end_time:
                    st = (
                        start_time
                        if isinstance(start_time, time)
                        else datetime.strptime(start_time, "%H:%M").time()
                    )
                    et = (
                        end_time
                        if isinstance(end_time, time)
                        else datetime.strptime(end_time, "%H:%M").time()
                    )
                    start_dt = datetime.combine(start_date, st)
                    end_dt = datetime.combine(end_date, et)
                    new_intervals.append((start_dt, end_dt))

            # Merge intervals into non-overlapping ranges.
            new_intervals.sort(key=lambda iv: iv[0])
            merged_intervals = []
            for interval in new_intervals:
                if not merged_intervals:
                    merged_intervals.append(interval)
                else:
                    last_start, last_end = merged_intervals[-1]
                    if interval[0] <= last_end:
                        merged_intervals[-1] = (last_start, max(last_end, interval[1]))
                    else:
                        merged_intervals.append(interval)

            # BLOCK EDIT IF ANY NEW INTERVAL OVERLAPS WITH ANY APPROVED BOOKING SLOT
            active_bookings = listing.booking_set.filter(status="APPROVED")
            for booking in active_bookings:
                for slot in booking.slots.all():
                    booking_start = datetime.combine(slot.start_date, slot.start_time)
                    booking_end = datetime.combine(slot.end_date, slot.end_time)
                    for interval_start, interval_end in merged_intervals:
                        if (
                            interval_start < booking_end
                            and booking_start < interval_end
                        ):
                            alert_message = (
                                "Your changes conflict with an active booking. "
                                "You cannot edit when new availability overlaps with an approved booking."
                            )
                            return render(
                                request,
                                "listings/edit_listing.html",
                                {
                                    "form": listing_form,
                                    "slot_formset": slot_formset,
                                    "listing": listing,
                                    "alert_message": alert_message,
                                },
                            )

            listing_form.save()
            slot_formset.save()

            # Delete any timeslots that have already passed.
            for slot in listing.slots.all():
                slot_end = datetime.combine(slot.end_date, slot.end_time)
                if slot_end <= datetime.now():
                    slot.delete()

            # Merge continuous slots if needed.
            merge_listing_slots(listing)

            messages.success(request, "Listing updated successfully!")
            return redirect("manage_listings")
        else:
            alert_message = "Please correct the errors below."
    else:
        # GET: Pre-process timeslots.
        all_slots = listing.slots.all()
        non_passed_ids = [
            slot.id
            for slot in all_slots
            if datetime.combine(slot.end_date, slot.end_time) > current_dt
        ]
        non_passed_qs = listing.slots.filter(id__in=non_passed_ids)
        listing_form = ListingForm(instance=listing)
        slot_formset = ListingSlotFormSetEdit(
            instance=listing, prefix="form", queryset=non_passed_qs
        )
        # For any ongoing slot, update its initial start_time to the next half‑hour slot.
        for form in slot_formset.forms:
            slot = form.instance
            slot_start_dt = datetime.combine(slot.start_date, slot.start_time)
            slot_end_dt = datetime.combine(slot.end_date, slot.end_time)
            if slot_start_dt <= current_dt < slot_end_dt:
                minutes = current_dt.minute
                if minutes < 30:
                    new_minute = 30
                    new_hour = current_dt.hour
                else:
                    new_minute = 0
                    new_hour = current_dt.hour + 1
                    if new_hour >= 24:
                        new_hour -= 24
                form.initial["start_time"] = f"{new_hour:02d}:{new_minute:02d}"

    return render(
        request,
        "listings/edit_listing.html",
        {
            "form": listing_form,
            "slot_formset": slot_formset,
            "listing": listing,
            "alert_message": alert_message,
        },
    )


def view_listings(request):
    current_datetime = datetime.now()

    # This query returns listings with at least one slot that has not yet ended.
    all_listings = Listing.objects.filter(
        models.Q(slots__end_date__gt=current_datetime.date())
        | models.Q(
            slots__end_date=current_datetime.date(),
            slots__end_time__gt=current_datetime.time(),
        )
    ).distinct()

    error_messages = []
    warning_messages = []
    success_messages = []

    # Get success message from session if it exists
    success_message = request.session.pop("success_message", None)
    if success_message:
        success_messages.append(success_message)

    processed_listings, filter_errors, filter_warnings = filter_listings(
        all_listings, request
    )
    error_messages.extend(filter_errors)
    warning_messages.extend(filter_warnings)

    # Process the listings before pagination
    for listing in processed_listings:
        # Set availability data
        try:
            earliest_slot = listing.slots.earliest("start_date", "start_time")
            listing.available_from = earliest_slot.start_date
            listing.available_time_from = earliest_slot.start_time
            latest_slot = listing.slots.latest("end_date", "end_time")
            listing.available_until = latest_slot.end_date
            listing.available_time_until = latest_slot.end_time
        except listing.slots.model.DoesNotExist:
            listing.available_from = None
            listing.available_time_from = None
            listing.available_until = None
            listing.available_time_until = None

        # Explicitly mark listings as available in the main listings view
        listing.user_profile_available = True

    # Continue with pagination
    paginator = Paginator(processed_listings, 10)
    page_number = request.GET.get("page", 1)
    page_obj = paginator.get_page(page_number)

    # Add this code to get bookmarked listings
    bookmarked_listings = []
    if request.user.is_authenticated:
        # Get IDs of listings bookmarked by the user
        bookmarked_listings = list(
            BookmarkedListing.objects.filter(user=request.user).values_list(
                "listing__id", flat=True
            )
        )

    context = {
        "listings": page_obj,
        "half_hour_choices": HALF_HOUR_CHOICES,
        "filter_type": request.GET.get("filter_type", "single"),
        "max_price": request.GET.get("max_price", ""),
        "search_lat": request.GET.get("lat"),
        "search_lng": request.GET.get("lng"),
        "radius": request.GET.get("radius"),
        "start_date": request.GET.get("start_date", ""),
        "end_date": request.GET.get("end_date", ""),
        "start_time": request.GET.get("start_time", ""),
        "end_time": request.GET.get("end_time", ""),
        "recurring_pattern": request.GET.get("recurring_pattern", "daily"),
        "recurring_start_date": request.GET.get("recurring_start_date", ""),
        "recurring_end_date": request.GET.get("recurring_end_date", ""),
        "recurring_start_time": request.GET.get("recurring_start_time", ""),
        "recurring_end_time": request.GET.get("recurring_end_time", ""),
        "recurring_weeks": request.GET.get("recurring_weeks", "4"),
        "recurring_overnight": "on" if request.GET.get("recurring_overnight") else "",
        "has_next": page_obj.has_next(),
        "next_page": int(page_number) + 1 if page_obj.has_next() else None,
        "error_messages": error_messages,
        "warning_messages": warning_messages,
        "success_messages": success_messages,
        "charger_level_choices": EV_CHARGER_LEVELS,
        "connector_type_choices": EV_CONNECTOR_TYPES,
        "parking_spot_sizes": PARKING_SPOT_SIZES,
        "has_active_filters": has_active_filters(request),
        "is_public_view": False,
        "bookmarked_listings": bookmarked_listings,
    }

    if request.GET.get("ajax") == "1":
        return render(request, "listings/partials/listing_cards.html", context)
    return render(request, "listings/view_listings.html", context)


def map_view_listings(request):
    current_datetime = datetime.now()
    all_listings = Listing.objects.filter(
        models.Q(slots__end_date__gt=current_datetime.date())
        | models.Q(
            slots__end_date=current_datetime.date(),
            slots__end_time__gt=current_datetime.time(),
        )
    ).distinct()
    processed_listings, filter_errors, filter_warnings = filter_listings(
        all_listings, request
    )

    # Transform listings into a JSON-serializable format
    markers = []
    for listing in processed_listings:
        markers.append(
            {
                "id": listing.id,
                "title": listing.title,
                "lat": listing.latitude,
                "lng": listing.longitude,
                "price": str(listing.rent_per_hour),
                "rating": float(listing.avg_rating or 0),
                "location_name": listing.location_name or "",
                "has_ev_charger": listing.has_ev_charger,
                "charger_level": (
                    listing.charger_level if listing.has_ev_charger else None
                ),
                "connector_type": (
                    listing.connector_type if listing.has_ev_charger else None
                ),
                "size": listing.parking_spot_size,
            }
        )

    return JsonResponse({"markers": markers})


def manage_listings(request):
<<<<<<< HEAD
    from datetime import timedelta
    from django.db.models import Sum
    from django.utils import timezone

    # Get the current date and calculate the first day of current and previous months
    today = timezone.now().date()
    first_day_current_month = today.replace(day=1)
    last_month = first_day_current_month - timedelta(days=1)
    first_day_last_month = last_month.replace(day=1)

    # Get all listings owned by the user
    owner_listings = Listing.objects.filter(user=request.user)

    # Initialize variables for overall statistics
    total_earnings = 0
    current_month_earnings = 0
    last_month_earnings = 0

    for listing in owner_listings:
        # Get approved bookings for this listing
        listing.pending_bookings = listing.booking_set.filter(status="PENDING")
        listing.approved_bookings = listing.booking_set.filter(status="APPROVED")

        # Calculate total earnings for this listing
        listing_earnings = (
            listing.booking_set.filter(status="APPROVED").aggregate(Sum("total_price"))[
                "total_price__sum"
            ]
            or 0
        )
        listing.total_earnings = listing_earnings
        total_earnings += listing_earnings

        # Calculate current month earnings for this listing
        listing_current_month = (
            listing.booking_set.filter(
                status="APPROVED", created_at__gte=first_day_current_month
            ).aggregate(Sum("total_price"))["total_price__sum"]
            or 0
        )
        listing.current_month_earnings = listing_current_month
        current_month_earnings += listing_current_month

        # Calculate last month earnings for this listing
        listing_last_month = (
            listing.booking_set.filter(
                status="APPROVED",
                created_at__gte=first_day_last_month,
                created_at__lt=first_day_current_month,
            ).aggregate(Sum("total_price"))["total_price__sum"]
            or 0
        )
        listing.last_month_earnings = listing_last_month
        last_month_earnings += listing_last_month

    # Prepare earnings context for the template
    earnings_summary = {
        "total": total_earnings,
        "current_month": current_month_earnings,
        "last_month": last_month_earnings,
        "current_month_name": today.strftime("%B"),
        "last_month_name": last_month.strftime("%B"),
    }

    return render(
        request,
        "listings/manage_listings.html",
        {"listings": owner_listings, "earnings_summary": earnings_summary},
=======
    # Get all the user's listings
    all_listings = Listing.objects.filter(user=request.user)

    # Create separate lists for different priorities
    listings_with_pending = []
    listings_with_active = []
    other_listings = []

    # Sort listings into appropriate priority groups
    for listing in all_listings:
        # Check for pending bookings
        pending_bookings = listing.booking_set.filter(status="PENDING")
        listing.pending_bookings = pending_bookings

        # Check for approved/active bookings
        approved_bookings = listing.booking_set.filter(status="APPROVED")
        listing.approved_bookings = approved_bookings

        # Assign to priority groups
        if pending_bookings.exists():
            listings_with_pending.append(listing)
        elif approved_bookings.exists():
            listings_with_active.append(listing)
        else:
            other_listings.append(listing)

    # Sort each group by creation date (newest first)
    listings_with_pending.sort(key=lambda x: -x.created_at.timestamp())
    listings_with_active.sort(key=lambda x: -x.created_at.timestamp())
    other_listings.sort(key=lambda x: -x.created_at.timestamp())

    # Combine in priority order
    prioritized_listings = listings_with_pending + listings_with_active + other_listings

    return render(
        request, "listings/manage_listings.html", {"listings": prioritized_listings}
>>>>>>> 812a2924
    )


@login_required
def delete_listing(request, listing_id):
    listing = get_object_or_404(Listing, id=listing_id, user=request.user)
    active_bookings = listing.booking_set.filter(status__in=["PENDING", "APPROVED"])
    if active_bookings.exists():
        owner_listings = Listing.objects.filter(user=request.user)
        for lst in owner_listings:
            lst.pending_bookings = lst.booking_set.filter(status="PENDING")
            lst.approved_bookings = lst.booking_set.filter(status="APPROVED")
        return render(
            request,
            "listings/manage_listings.html",
            {
                "listings": owner_listings,
                "delete_error": "Cannot delete listing with pending bookings. Please handle those first.",
                "error_listing_id": listing_id,
            },
        )
    if request.method == "POST":
        listing.delete()
        return redirect("manage_listings")
    return render(request, "listings/confirm_delete.html", {"listing": listing})


def listing_reviews(request, listing_id):
    listing = get_object_or_404(Listing, pk=listing_id)
    reviews = listing.reviews.all()
    return render(
        request,
        "listings/listing_reviews.html",
        {"listing": listing, "reviews": reviews},
    )


def user_listings(request, username):
    # Get the host user
    host = get_object_or_404(User, username=username)

    # Check if the host is verified
    try:
        profile = host.profile  # Assuming you have a profile model related to User
        is_verified = profile.is_verified
    except (AttributeError, ObjectDoesNotExist):  # ← Specific exceptions
        is_verified = False

    # Redirect or show error if host is not verified
    if not is_verified:
        messages.error(request, "This user is not a verified host.")
        return redirect("home")  # Or another appropriate page

    # Continue with the existing code for verified hosts
    current_datetime = datetime.now()

    # Get all listings from this user
    listings = Listing.objects.filter(user=host).distinct()

    # Create two separate lists - available and unavailable
    available_listings = []
    unavailable_listings = []

    for listing in listings:
        is_available = listing.slots.filter(
            models.Q(end_date__gt=current_datetime.date())
            | models.Q(
                end_date=current_datetime.date(), end_time__gt=current_datetime.time()
            )
        ).exists()

        listing.user_profile_available = is_available

        if is_available:
            available_listings.append(listing)
        else:
            unavailable_listings.append(listing)

    # Sort each list by creation date (newest first)
    available_listings.sort(key=lambda x: -x.created_at.timestamp())
    unavailable_listings.sort(key=lambda x: -x.created_at.timestamp())

    # Combine the lists - available first, then unavailable
    sorted_listings = available_listings + unavailable_listings

    # Add pagination
    paginator = Paginator(sorted_listings, 10)  # 10 per page
    page = request.GET.get("page", 1)
    listings_page = paginator.get_page(page)

    # Handle AJAX requests
    if request.GET.get("ajax") == "1":
        html = render_to_string(
            "listings/partials/listing_cards.html",
            {"listings": listings_page, "is_public_view": True},
            request=request,
        )
        return JsonResponse(
            {
                "html": html,
                "has_next": listings_page.has_next(),
                "next_page": (
                    listings_page.next_page_number()
                    if listings_page.has_next()
                    else None
                ),
            }
        )

    # Add this code to get bookmarked listings
    bookmarked_listings = []
    if request.user.is_authenticated:
        # Get IDs of listings bookmarked by the user
        bookmarked_listings = list(
            BookmarkedListing.objects.filter(user=request.user).values_list(
                "listing__id", flat=True
            )
        )

    context = {
        "listings": listings_page,  # Change from sorted_listings to listings_page
        "host": host,
        "is_public_view": True,
        "source": "user_listings",
        "username": username,
        "total_count": len(sorted_listings),
        "bookmarked_listings": bookmarked_listings,
    }
    return render(request, "listings/user_listings.html", context)


@login_required
def my_listings(request):
    """Shortcut to view the logged-in user's listings"""
    return redirect("user_listings", username=request.user.username)


def map_legend(request):
    return render(request, "listings/map_legend.html")


@login_required
def toggle_bookmark(request, listing_id):
    listing = get_object_or_404(Listing, id=listing_id)

    # Don't allow users to bookmark their own listings
    if listing.user == request.user:
        if request.headers.get("X-Requested-With") == "XMLHttpRequest":
            return JsonResponse(
                {"error": "Cannot bookmark your own listing"}, status=400
            )
        messages.error(request, "You cannot bookmark your own listing.")
        return redirect("view_listings")

    # Check if already bookmarked
    try:
        bookmark = BookmarkedListing.objects.get(user=request.user, listing=listing)
        # If found, remove the bookmark
        bookmark.delete()
        is_bookmarked = False
        message = "Listing removed from bookmarks."
    except BookmarkedListing.DoesNotExist:
        # If not found, create a new bookmark - even if unavailable
        BookmarkedListing.objects.create(user=request.user, listing=listing)
        is_bookmarked = True
        message = "Listing added to bookmarks."

    # Return JSON for AJAX requests
    if request.headers.get("X-Requested-With") == "XMLHttpRequest":
        return JsonResponse({"is_bookmarked": is_bookmarked, "message": message})

    # For non-AJAX requests, redirect back
    messages.success(request, message)
    next_url = request.META.get("HTTP_REFERER", reverse("view_listings"))
    return redirect(next_url)


@login_required
def bookmarked_listings(request):
    """Show all bookmarked listings for the current user"""
    # Get current datetime for availability check
    current_datetime = datetime.now()

    # Get all bookmarked listings
    bookmarks = BookmarkedListing.objects.filter(user=request.user)
    all_listings = [bookmark.listing for bookmark in bookmarks]

    # Create two separate lists - available and unavailable
    available_listings = []
    unavailable_listings = []

    for listing in all_listings:
        # Check if listing has any future availability slots
        is_available = listing.slots.filter(
            models.Q(end_date__gt=current_datetime.date())
            | models.Q(
                end_date=current_datetime.date(), end_time__gt=current_datetime.time()
            )
        ).exists()

        # Set property that template checks for availability
        listing.user_profile_available = is_available

        # Sort listings into appropriate lists
        if is_available:
            available_listings.append(listing)
        else:
            unavailable_listings.append(listing)

    # Sort each list by creation date (newest first)
    available_listings.sort(key=lambda x: -x.created_at.timestamp())
    unavailable_listings.sort(key=lambda x: -x.created_at.timestamp())

    # Combine the lists - available first, then unavailable
    sorted_listings = available_listings + unavailable_listings

    # Add pagination
    paginator = Paginator(sorted_listings, 10)  # 10 per page
    page = request.GET.get("page", 1)
    listings_page = paginator.get_page(page)

    # Handle AJAX requests for load more functionality
    if request.GET.get("ajax") == "1":
        html = render_to_string(
            "listings/partials/listing_cards.html",
            {
                "listings": listings_page,
                "is_bookmarks_page": True,
                "bookmarked_listings": [listing.id for listing in all_listings],
            },
            request=request,
        )
        return JsonResponse(
            {
                "html": html,
                "has_next": listings_page.has_next(),
                "next_page": (
                    listings_page.next_page_number()
                    if listings_page.has_next()
                    else None
                ),
            }
        )

    # Standard page load context
    context = {
        "listings": listings_page,
        "bookmarked_listings": [listing.id for listing in all_listings],
        "is_bookmarks_page": True,
        "title": "My Bookmarked Listings",
        "total_count": len(sorted_listings),
    }
    return render(request, "listings/bookmarked_listings.html", context)<|MERGE_RESOLUTION|>--- conflicted
+++ resolved
@@ -1,4 +1,4 @@
-from datetime import datetime, time
+from datetime import datetime, time, timedelta
 
 from django.contrib import messages
 from django.contrib.auth.decorators import login_required
@@ -8,6 +8,8 @@
 from django.db import models
 from django.forms import inlineformset_factory
 from django.shortcuts import get_object_or_404, redirect, render
+from django.utils import timezone
+from django.db.models import Sum
 
 # Add this new function for API support
 from django.http import JsonResponse
@@ -552,64 +554,50 @@
     return JsonResponse({"markers": markers})
 
 
+@login_required
 def manage_listings(request):
-<<<<<<< HEAD
-    from datetime import timedelta
-    from django.db.models import Sum
-    from django.utils import timezone
-
-    # Get the current date and calculate the first day of current and previous months
+    # Calculate date boundaries
     today = timezone.now().date()
     first_day_current_month = today.replace(day=1)
     last_month = first_day_current_month - timedelta(days=1)
     first_day_last_month = last_month.replace(day=1)
 
-    # Get all listings owned by the user
-    owner_listings = Listing.objects.filter(user=request.user)
-
-    # Initialize variables for overall statistics
+    # Fetch all listings owned by this user
+    listings = Listing.objects.filter(user=request.user)
+
+    # Initialize earnings totals
     total_earnings = 0
     current_month_earnings = 0
     last_month_earnings = 0
 
-    for listing in owner_listings:
-        # Get approved bookings for this listing
+    # Compute per-listing stats and accumulate earnings
+    for listing in listings:
+        # Attach booking querysets for use in template and priority logic
         listing.pending_bookings = listing.booking_set.filter(status="PENDING")
         listing.approved_bookings = listing.booking_set.filter(status="APPROVED")
 
-        # Calculate total earnings for this listing
-        listing_earnings = (
-            listing.booking_set.filter(status="APPROVED").aggregate(Sum("total_price"))[
-                "total_price__sum"
-            ]
-            or 0
-        )
-        listing.total_earnings = listing_earnings
-        total_earnings += listing_earnings
-
-        # Calculate current month earnings for this listing
-        listing_current_month = (
-            listing.booking_set.filter(
-                status="APPROVED", created_at__gte=first_day_current_month
-            ).aggregate(Sum("total_price"))["total_price__sum"]
-            or 0
-        )
-        listing.current_month_earnings = listing_current_month
-        current_month_earnings += listing_current_month
-
-        # Calculate last month earnings for this listing
-        listing_last_month = (
-            listing.booking_set.filter(
-                status="APPROVED",
-                created_at__gte=first_day_last_month,
-                created_at__lt=first_day_current_month,
-            ).aggregate(Sum("total_price"))["total_price__sum"]
-            or 0
-        )
-        listing.last_month_earnings = listing_last_month
-        last_month_earnings += listing_last_month
-
-    # Prepare earnings context for the template
+        # Total earnings to date
+        earned = listing.approved_bookings.aggregate(
+            Sum("total_price")
+        )["total_price__sum"] or 0
+        listing.total_earnings = earned
+        total_earnings += earned
+
+        # Earnings this month
+        earned_current = listing.approved_bookings.filter(
+            created_at__gte=first_day_current_month
+        ).aggregate(Sum("total_price"))["total_price__sum"] or 0
+        listing.current_month_earnings = earned_current
+        current_month_earnings += earned_current
+
+        # Earnings last month
+        earned_last = listing.approved_bookings.filter(
+            created_at__gte=first_day_last_month,
+            created_at__lt=first_day_current_month
+        ).aggregate(Sum("total_price"))["total_price__sum"] or 0
+        listing.last_month_earnings = earned_last
+        last_month_earnings += earned_last
+
     earnings_summary = {
         "total": total_earnings,
         "current_month": current_month_earnings,
@@ -618,50 +606,37 @@
         "last_month_name": last_month.strftime("%B"),
     }
 
+    # Priority grouping
+    listings_with_pending = []
+    listings_with_active = []
+    other_listings = []
+
+    for listing in listings:
+        if listing.pending_bookings.exists():
+            listings_with_pending.append(listing)
+        elif listing.approved_bookings.exists():
+            listings_with_active.append(listing)
+        else:
+            other_listings.append(listing)
+
+    # Sort each group by creation date (newest first)
+    listings_with_pending.sort(key=lambda x: x.created_at, reverse=True)
+    listings_with_active.sort(key=lambda x: x.created_at, reverse=True)
+    other_listings.sort(key=lambda x: x.created_at, reverse=True)
+
+    # Combine in priority order
+    prioritized_listings = (
+        listings_with_pending + listings_with_active + other_listings
+    )
+
     return render(
         request,
         "listings/manage_listings.html",
-        {"listings": owner_listings, "earnings_summary": earnings_summary},
-=======
-    # Get all the user's listings
-    all_listings = Listing.objects.filter(user=request.user)
-
-    # Create separate lists for different priorities
-    listings_with_pending = []
-    listings_with_active = []
-    other_listings = []
-
-    # Sort listings into appropriate priority groups
-    for listing in all_listings:
-        # Check for pending bookings
-        pending_bookings = listing.booking_set.filter(status="PENDING")
-        listing.pending_bookings = pending_bookings
-
-        # Check for approved/active bookings
-        approved_bookings = listing.booking_set.filter(status="APPROVED")
-        listing.approved_bookings = approved_bookings
-
-        # Assign to priority groups
-        if pending_bookings.exists():
-            listings_with_pending.append(listing)
-        elif approved_bookings.exists():
-            listings_with_active.append(listing)
-        else:
-            other_listings.append(listing)
-
-    # Sort each group by creation date (newest first)
-    listings_with_pending.sort(key=lambda x: -x.created_at.timestamp())
-    listings_with_active.sort(key=lambda x: -x.created_at.timestamp())
-    other_listings.sort(key=lambda x: -x.created_at.timestamp())
-
-    # Combine in priority order
-    prioritized_listings = listings_with_pending + listings_with_active + other_listings
-
-    return render(
-        request, "listings/manage_listings.html", {"listings": prioritized_listings}
->>>>>>> 812a2924
+        {
+            "listings": prioritized_listings,
+            "earnings_summary": earnings_summary,
+        },
     )
-
 
 @login_required
 def delete_listing(request, listing_id):
