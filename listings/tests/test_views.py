--- conflicted
+++ resolved
@@ -6,13 +6,10 @@
 from django.test import Client, TestCase
 from django.urls import reverse
 
-<<<<<<< HEAD
-from ..forms import ListingForm
-from ..models import Listing, ListingSlot
-from ..utils import extract_coordinates, simplify_location
-=======
+from booking.models import Booking, BookingSlot
 from listings.models import Listing, ListingSlot
-from booking.models import Booking, BookingSlot
+
+from ..utils import extract_coordinates
 
 
 # Updated helper function to build formset data for any count.
@@ -63,7 +60,6 @@
         # Verified users see the form.
         self.assertIn("form", response.context)
         self.assertIn("slot_formset", response.context)
->>>>>>> 43df5753
 
     def test_create_listing_get_not_verified(self):
         # Create an unverified user.
@@ -874,78 +870,6 @@
         self.assertContains(response, "fa-plug")
 
 
-# --- Tests for delete_listing and listing_reviews ---
-
-
-class DeleteListingViewTest(TestCase):
-    def setUp(self):
-        self.client = Client()
-        self.user = User.objects.create_user(username="deleter", password="pass")
-        self.client.login(username="deleter", password="pass")
-        self.listing = Listing.objects.create(
-            user=self.user,
-            title="Delete Test Listing",
-            location="Delete Loc",
-            rent_per_hour=Decimal("10.00"),
-            description="To be deleted",
-            has_ev_charger=False,
-        )
-        self.delete_url = reverse("delete_listing", args=[self.listing.id])
-
-    def test_delete_listing_view_get(self):
-        response = self.client.get(self.delete_url)
-        self.assertEqual(response.status_code, 200)
-        self.assertTemplateUsed(response, "listings/confirm_delete.html")
-
-    def test_delete_listing_view_post(self):
-        response = self.client.post(self.delete_url)
-        self.assertEqual(response.status_code, 302)
-        self.assertRedirects(response, reverse("manage_listings"))
-        self.assertFalse(Listing.objects.filter(id=self.listing.id).exists())
-
-    def test_delete_listing_active_booking(self):
-        Booking.objects.create(
-            user=self.user,
-            listing=self.listing,
-            email="conflict@example.com",
-            total_price=0,
-            status="PENDING",
-        )
-        response = self.client.get(self.delete_url)
-        self.assertEqual(response.status_code, 200)
-        self.assertContains(response, "Cannot delete listing with pending bookings")
-
-
-class ListingReviewsViewTest(TestCase):
-    def setUp(self):
-        self.client = Client()
-        self.user = User.objects.create_user(username="reviewer", password="pass")
-        self.client.login(username="reviewer", password="pass")
-        self.listing = Listing.objects.create(
-            user=self.user,
-            title="Review Test Listing",
-            location="Review Loc",
-            rent_per_hour=Decimal("10.00"),
-            description="Review test",
-            has_ev_charger=False,
-        )
-        from booking.models import Booking
-
-        self.booking = Booking.objects.create(
-            user=self.user,
-            listing=self.listing,
-            email="review@example.com",
-            total_price=0,
-            status="APPROVED",
-        )
-        from listings.models import Review
-
-<<<<<<< HEAD
-        # Check badge formatting
-        self.assertContains(response, "fa-charging-station")
-        self.assertContains(response, "fa-plug")
-
-
 class LocationSearchTests(TestCase):
     def setUp(self):
         self.client = Client()
@@ -1075,7 +999,72 @@
         # Invalid listing should be included with None distance
         self.assertIsNotNone(invalid_listing)
         self.assertIsNone(invalid_listing.distance)
-=======
+# --- Tests for delete_listing and listing_reviews ---
+
+
+class DeleteListingViewTest(TestCase):
+    def setUp(self):
+        self.client = Client()
+        self.user = User.objects.create_user(username="deleter", password="pass")
+        self.client.login(username="deleter", password="pass")
+        self.listing = Listing.objects.create(
+            user=self.user,
+            title="Delete Test Listing",
+            location="Delete Loc",
+            rent_per_hour=Decimal("10.00"),
+            description="To be deleted",
+            has_ev_charger=False,
+        )
+        self.delete_url = reverse("delete_listing", args=[self.listing.id])
+
+    def test_delete_listing_view_get(self):
+        response = self.client.get(self.delete_url)
+        self.assertEqual(response.status_code, 200)
+        self.assertTemplateUsed(response, "listings/confirm_delete.html")
+
+    def test_delete_listing_view_post(self):
+        response = self.client.post(self.delete_url)
+        self.assertEqual(response.status_code, 302)
+        self.assertRedirects(response, reverse("manage_listings"))
+        self.assertFalse(Listing.objects.filter(id=self.listing.id).exists())
+
+    def test_delete_listing_active_booking(self):
+        Booking.objects.create(
+            user=self.user,
+            listing=self.listing,
+            email="conflict@example.com",
+            total_price=0,
+            status="PENDING",
+        )
+        response = self.client.get(self.delete_url)
+        self.assertEqual(response.status_code, 200)
+        self.assertContains(response, "Cannot delete listing with pending bookings")
+
+
+class ListingReviewsViewTest(TestCase):
+    def setUp(self):
+        self.client = Client()
+        self.user = User.objects.create_user(username="reviewer", password="pass")
+        self.client.login(username="reviewer", password="pass")
+        self.listing = Listing.objects.create(
+            user=self.user,
+            title="Review Test Listing",
+            location="Review Loc",
+            rent_per_hour=Decimal("10.00"),
+            description="Review test",
+            has_ev_charger=False,
+        )
+        from booking.models import Booking
+
+        self.booking = Booking.objects.create(
+            user=self.user,
+            listing=self.listing,
+            email="review@example.com",
+            total_price=0,
+            status="APPROVED",
+        )
+        from listings.models import Review
+
         Review.objects.create(
             booking=self.booking,
             listing=self.listing,
@@ -1133,5 +1122,4 @@
 
 #############################
 # End of tests.
-#############################
->>>>>>> 43df5753
+#############################