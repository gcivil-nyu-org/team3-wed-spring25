<<<<<<< HEAD
# listings/tests.py
from decimal import Decimal
=======
from datetime import datetime, time, timedelta
from unittest.mock import patch

from django.contrib.auth.models import User
from django.test import Client, TestCase
from django.urls import reverse

from ..forms import ListingForm
from ..models import Listing


class ListingsViewsTests(TestCase):
    def setUp(self):
        self.client = Client()
        self.user = User.objects.create_user(username="testuser", password="12345")
        self.user.profile.is_verified = True  # Ensure the user is verified
        self.user.profile.save()
        self.client.login(username="testuser", password="12345")
        tomorrow = datetime.now().date() + timedelta(days=1)
        self.listing = Listing.objects.create(
            user=self.user,
            title="Test Listing",
            location="Test Location [123, 456]",
            rent_per_hour=10.0,
            available_from=tomorrow,
            available_until=tomorrow,
            available_time_from=time(9, 0),  # 9:00 AM
            available_time_until=time(17, 0),  # 5:00 PM
            description="Test Description",
        )

    def test_create_listing_view_get(self):
        response = self.client.get(reverse("create_listing"))
        self.assertEqual(response.status_code, 200)
        self.assertTemplateUsed(response, "listings/create_listing.html")
        self.assertIsInstance(response.context["form"], ListingForm)

    def test_create_listing_view_post(self):
        tomorrow = datetime.now().date() + timedelta(days=1)
        response = self.client.post(
            reverse("create_listing"),
            {
                "title": "New Listing",
                "description": "New Description",
                "rent_per_hour": 15.0,
                "available_from": tomorrow,
                "available_until": tomorrow,
                "available_time_from": "09:00",  # 9:00 AM
                "available_time_until": "17:00",  # 5:00 PM
                "location": "New Location [123, 456]",
            },
        )
        if response.status_code != 302:
            print(
                response.context["form"].errors
            )  # Print form errors if the status code is not 302
        self.assertEqual(response.status_code, 302)
        self.assertRedirects(response, reverse("view_listings"))
        self.assertTrue(Listing.objects.filter(title="New Listing").exists())

    def test_view_listings_view(self):
        response = self.client.get(reverse("view_listings"))
        self.assertEqual(response.status_code, 200)
        self.assertTemplateUsed(response, "listings/view_listings.html")

    def test_manage_listings_view(self):
        self.client.login(username="testuser", password="12345")
        response = self.client.get(reverse("manage_listings"))
        self.assertEqual(response.status_code, 200)
        self.assertTemplateUsed(response, "listings/manage_listings.html")

    def test_edit_listing_view_get(self):
        self.client.login(username="testuser", password="12345")
        response = self.client.get(reverse("edit_listing", args=[self.listing.id]))
        self.assertEqual(response.status_code, 200)
        self.assertTemplateUsed(response, "listings/edit_listing.html")

    def test_edit_listing_view_post(self):
        self.client.login(username="testuser", password="12345")
        tomorrow = datetime.now().date() + timedelta(days=1)
        response = self.client.post(
            reverse("edit_listing", args=[self.listing.id]),
            {
                "title": "Updated Listing",
                "description": "Updated Description",
                "rent_per_hour": 20.0,
                "available_from": tomorrow,
                "available_until": tomorrow,
                "available_time_from": "09:00",  # 9:00 AM
                "available_time_until": "17:00",  # 5:00 PM
                "location": "Updated Location [123, 456]",
            },
        )
        if response.status_code != 302:
            print(
                response.context["form"].errors
            )  # Print form errors if the status code is not 302
        self.assertEqual(response.status_code, 302)
        self.assertRedirects(response, reverse("manage_listings"))
        self.listing.refresh_from_db()
        self.assertEqual(self.listing.title, "Updated Listing")

    def test_delete_listing_view_get(self):
        self.client.login(username="testuser", password="12345")
        response = self.client.get(reverse("delete_listing", args=[self.listing.id]))
        self.assertEqual(response.status_code, 200)
        self.assertTemplateUsed(response, "listings/confirm_delete.html")

    def test_delete_listing_view_post(self):
        self.client.login(username="testuser", password="12345")
        response = self.client.post(reverse("delete_listing", args=[self.listing.id]))
        self.assertEqual(response.status_code, 302)
        self.assertRedirects(response, reverse("manage_listings"))

    def test_listing_reviews_view(self):
        response = self.client.get(reverse("listing_reviews", args=[self.listing.id]))
        self.assertEqual(response.status_code, 200)
        self.assertTemplateUsed(response, "listings/listing_reviews.html")


class ListingsFilterTest(TestCase):
    def setUp(self):
        self.client = Client()
        self.user = User.objects.create_user(username="testuser", password="12345")

        # Set a fixed "now" time for testing
        self.test_now = datetime(2025, 3, 15, 14, 30)  # March 15, 2025, 2:30 PM
        self.test_date = self.test_now.date()
        self.test_time = self.test_now.time()

    @patch("listings.views.datetime")
    def test_listing_time_filtering(self, mock_datetime):
        # Mock datetime.now() to return our fixed test time
        mock_datetime.now.return_value = self.test_now

        # Create test listings with various date/time combinations
>>>>>>> 57266d46

from django.contrib.auth.models import User
from django.test import TestCase
from django.urls import reverse

from ..models import Listing, ListingSlot

# We use unittest.mock to patch the booking_set where needed.


class ListingViewsTests(TestCase):
    def setUp(self):
        # Create a test user and log in.
        self.user = User.objects.create_user(username="testuser", password="testpass")
        self.client.login(username="testuser", password="testpass")

        # Create a sample listing for tests that require an existing listing.
        self.listing = Listing.objects.create(
<<<<<<< HEAD
            user=self.user,
            title="Test Listing",
            location="Test Location [12.34, 56.78]",
            rent_per_hour=Decimal("10.00"),
            description="A test listing.",
        )
        # Create a listing slot for the sample listing.
        ListingSlot.objects.create(
            listing=self.listing,
            start_date="2025-03-12",
            start_time="10:00",
            end_date="2025-03-12",
            end_time="12:00",
        )

    def _build_slot_formset_data(self, prefix="form", count=1):
        """
        Helper method to build valid formset data for ListingSlotFormSet.
        Adjust keys based on your actual formset configuration.
        """
        data = {
            f"{prefix}-TOTAL_FORMS": str(count),
            f"{prefix}-INITIAL_FORMS": "0",
            f"{prefix}-MIN_NUM_FORMS": "0",
            f"{prefix}-MAX_NUM_FORMS": "1000",
        }
        # For one slot form
        if count >= 1:
            data.update(
                {
                    f"{prefix}-0-start_date": "2025-03-12",
                    f"{prefix}-0-start_time": "10:00",
                    f"{prefix}-0-end_date": "2025-03-12",
                    f"{prefix}-0-end_time": "12:00",
                }
            )
        return data

    def test_create_listing_get(self):
        url = reverse("create_listing")
        response = self.client.get(url)
        self.assertEqual(response.status_code, 200)
        # Check that both the listing form and the formset are in the context.
        self.assertIn("form", response.context)
        self.assertIn("slot_formset", response.context)
=======
            user=self.owner,
            title="Test Parking Spot",
            location="Test Location [123.456, 789.012]",
            rent_per_hour=10.0,
            description="Test Description",
            available_from=(datetime.now() - timedelta(days=1)).date(),
            available_until=(datetime.now() + timedelta(days=30)).date(),
            available_time_from=time(9, 0),
            available_time_until=time(17, 0),
        )

        # URL for viewing listings
        self.view_listings_url = reverse("view_listings")

    def test_owner_sees_badge_not_book_button(self):
        """Test that owners see 'Your listing' badge instead of 'Book Now' button"""
        self.client.login(username="owner", password="ownerpass123")
        response = self.client.get(self.view_listings_url)
        self.assertEqual(response.status_code, 200)

        # Check for badge content and class, ignoring exact HTML structure
        self.assertContains(response, "Your listing")
        self.assertContains(response, 'class="badge bg-secondary"')

        # Check that Book Now button is NOT present for this listing
        book_url = reverse("book_listing", args=[self.listing.id])
        self.assertNotContains(response, f'href="{book_url}"')
        self.assertNotContains(response, "Book Now")

    def test_non_owner_sees_book_button(self):
        """Test that non-owners see the 'Book Now' button"""
        self.client.login(username="renter", password="renterpass123")
        response = self.client.get(self.view_listings_url)
        self.assertEqual(response.status_code, 200)

        # Check that 'Your listing' badge is NOT present
        self.assertNotContains(response, "Your listing")

        # Check for Book Now button elements without being strict about HTML structure
        book_url = reverse("book_listing", args=[self.listing.id])
        self.assertContains(response, f'href="{book_url}"')
        self.assertContains(response, 'class="btn btn-success')
        self.assertContains(response, "Book Now")
>>>>>>> 57266d46
<|MERGE_RESOLUTION|>--- conflicted
+++ resolved
@@ -1,152 +1,15 @@
-<<<<<<< HEAD
-# listings/tests.py
+from datetime import datetime, time, timedelta
 from decimal import Decimal
-=======
-from datetime import datetime, time, timedelta
 from unittest.mock import patch
 
 from django.contrib.auth.models import User
 from django.test import Client, TestCase
 from django.urls import reverse
 
-from ..forms import ListingForm
-from ..models import Listing
-
-
-class ListingsViewsTests(TestCase):
-    def setUp(self):
-        self.client = Client()
-        self.user = User.objects.create_user(username="testuser", password="12345")
-        self.user.profile.is_verified = True  # Ensure the user is verified
-        self.user.profile.save()
-        self.client.login(username="testuser", password="12345")
-        tomorrow = datetime.now().date() + timedelta(days=1)
-        self.listing = Listing.objects.create(
-            user=self.user,
-            title="Test Listing",
-            location="Test Location [123, 456]",
-            rent_per_hour=10.0,
-            available_from=tomorrow,
-            available_until=tomorrow,
-            available_time_from=time(9, 0),  # 9:00 AM
-            available_time_until=time(17, 0),  # 5:00 PM
-            description="Test Description",
-        )
-
-    def test_create_listing_view_get(self):
-        response = self.client.get(reverse("create_listing"))
-        self.assertEqual(response.status_code, 200)
-        self.assertTemplateUsed(response, "listings/create_listing.html")
-        self.assertIsInstance(response.context["form"], ListingForm)
-
-    def test_create_listing_view_post(self):
-        tomorrow = datetime.now().date() + timedelta(days=1)
-        response = self.client.post(
-            reverse("create_listing"),
-            {
-                "title": "New Listing",
-                "description": "New Description",
-                "rent_per_hour": 15.0,
-                "available_from": tomorrow,
-                "available_until": tomorrow,
-                "available_time_from": "09:00",  # 9:00 AM
-                "available_time_until": "17:00",  # 5:00 PM
-                "location": "New Location [123, 456]",
-            },
-        )
-        if response.status_code != 302:
-            print(
-                response.context["form"].errors
-            )  # Print form errors if the status code is not 302
-        self.assertEqual(response.status_code, 302)
-        self.assertRedirects(response, reverse("view_listings"))
-        self.assertTrue(Listing.objects.filter(title="New Listing").exists())
-
-    def test_view_listings_view(self):
-        response = self.client.get(reverse("view_listings"))
-        self.assertEqual(response.status_code, 200)
-        self.assertTemplateUsed(response, "listings/view_listings.html")
-
-    def test_manage_listings_view(self):
-        self.client.login(username="testuser", password="12345")
-        response = self.client.get(reverse("manage_listings"))
-        self.assertEqual(response.status_code, 200)
-        self.assertTemplateUsed(response, "listings/manage_listings.html")
-
-    def test_edit_listing_view_get(self):
-        self.client.login(username="testuser", password="12345")
-        response = self.client.get(reverse("edit_listing", args=[self.listing.id]))
-        self.assertEqual(response.status_code, 200)
-        self.assertTemplateUsed(response, "listings/edit_listing.html")
-
-    def test_edit_listing_view_post(self):
-        self.client.login(username="testuser", password="12345")
-        tomorrow = datetime.now().date() + timedelta(days=1)
-        response = self.client.post(
-            reverse("edit_listing", args=[self.listing.id]),
-            {
-                "title": "Updated Listing",
-                "description": "Updated Description",
-                "rent_per_hour": 20.0,
-                "available_from": tomorrow,
-                "available_until": tomorrow,
-                "available_time_from": "09:00",  # 9:00 AM
-                "available_time_until": "17:00",  # 5:00 PM
-                "location": "Updated Location [123, 456]",
-            },
-        )
-        if response.status_code != 302:
-            print(
-                response.context["form"].errors
-            )  # Print form errors if the status code is not 302
-        self.assertEqual(response.status_code, 302)
-        self.assertRedirects(response, reverse("manage_listings"))
-        self.listing.refresh_from_db()
-        self.assertEqual(self.listing.title, "Updated Listing")
-
-    def test_delete_listing_view_get(self):
-        self.client.login(username="testuser", password="12345")
-        response = self.client.get(reverse("delete_listing", args=[self.listing.id]))
-        self.assertEqual(response.status_code, 200)
-        self.assertTemplateUsed(response, "listings/confirm_delete.html")
-
-    def test_delete_listing_view_post(self):
-        self.client.login(username="testuser", password="12345")
-        response = self.client.post(reverse("delete_listing", args=[self.listing.id]))
-        self.assertEqual(response.status_code, 302)
-        self.assertRedirects(response, reverse("manage_listings"))
-
-    def test_listing_reviews_view(self):
-        response = self.client.get(reverse("listing_reviews", args=[self.listing.id]))
-        self.assertEqual(response.status_code, 200)
-        self.assertTemplateUsed(response, "listings/listing_reviews.html")
-
-
-class ListingsFilterTest(TestCase):
-    def setUp(self):
-        self.client = Client()
-        self.user = User.objects.create_user(username="testuser", password="12345")
-
-        # Set a fixed "now" time for testing
-        self.test_now = datetime(2025, 3, 15, 14, 30)  # March 15, 2025, 2:30 PM
-        self.test_date = self.test_now.date()
-        self.test_time = self.test_now.time()
-
-    @patch("listings.views.datetime")
-    def test_listing_time_filtering(self, mock_datetime):
-        # Mock datetime.now() to return our fixed test time
-        mock_datetime.now.return_value = self.test_now
-
-        # Create test listings with various date/time combinations
->>>>>>> 57266d46
-
-from django.contrib.auth.models import User
-from django.test import TestCase
-from django.urls import reverse
-
+from ..forms import ListingForm, ListingSlotFormSet
 from ..models import Listing, ListingSlot
 
-# We use unittest.mock to patch the booking_set where needed.
+
 
 
 class ListingViewsTests(TestCase):
@@ -157,7 +20,6 @@
 
         # Create a sample listing for tests that require an existing listing.
         self.listing = Listing.objects.create(
-<<<<<<< HEAD
             user=self.user,
             title="Test Listing",
             location="Test Location [12.34, 56.78]",
@@ -200,10 +62,188 @@
         url = reverse("create_listing")
         response = self.client.get(url)
         self.assertEqual(response.status_code, 200)
-        # Check that both the listing form and the formset are in the context.
-        self.assertIn("form", response.context)
-        self.assertIn("slot_formset", response.context)
-=======
+        self.assertTemplateUsed(response, "listings/create_listing.html")
+        self.assertIsInstance(response.context["form"], ListingForm)
+
+    def test_create_listing_view_post(self):
+        tomorrow = datetime.now().date() + timedelta(days=1)
+        response = self.client.post(
+            reverse("create_listing"),
+            {
+                "title": "New Listing",
+                "description": "New Description",
+                "rent_per_hour": 15.0,
+                "available_from": tomorrow,
+                "available_until": tomorrow,
+                "available_time_from": "09:00",  # 9:00 AM
+                "available_time_until": "17:00",  # 5:00 PM
+                "location": "New Location [123, 456]",
+            },
+        )
+        if response.status_code != 302:
+            print(
+                response.context["form"].errors
+            )  # Print form errors if the status code is not 302
+        self.assertEqual(response.status_code, 302)
+        self.assertRedirects(response, reverse("view_listings"))
+        self.assertTrue(Listing.objects.filter(title="New Listing").exists())
+
+    def test_view_listings_view(self):
+        response = self.client.get(reverse("view_listings"))
+        self.assertEqual(response.status_code, 200)
+        self.assertTemplateUsed(response, "listings/view_listings.html")
+
+    def test_manage_listings_view(self):
+        self.client.login(username="testuser", password="12345")
+        response = self.client.get(reverse("manage_listings"))
+        self.assertEqual(response.status_code, 200)
+        self.assertTemplateUsed(response, "listings/manage_listings.html")
+
+    def test_edit_listing_view_get(self):
+        self.client.login(username="testuser", password="12345")
+        response = self.client.get(reverse("edit_listing", args=[self.listing.id]))
+        self.assertEqual(response.status_code, 200)
+        self.assertTemplateUsed(response, "listings/edit_listing.html")
+
+    def test_edit_listing_view_post(self):
+        self.client.login(username="testuser", password="12345")
+        tomorrow = datetime.now().date() + timedelta(days=1)
+        response = self.client.post(
+            reverse("edit_listing", args=[self.listing.id]),
+            {
+                "title": "Updated Listing",
+                "description": "Updated Description",
+                "rent_per_hour": 20.0,
+                "available_from": tomorrow,
+                "available_until": tomorrow,
+                "available_time_from": "09:00",  # 9:00 AM
+                "available_time_until": "17:00",  # 5:00 PM
+                "location": "Updated Location [123, 456]",
+            },
+        )
+        if response.status_code != 302:
+            print(
+                response.context["form"].errors
+            )  # Print form errors if the status code is not 302
+        self.assertEqual(response.status_code, 302)
+        self.assertRedirects(response, reverse("manage_listings"))
+        self.listing.refresh_from_db()
+        self.assertEqual(self.listing.title, "Updated Listing")
+
+    def test_delete_listing_view_get(self):
+        self.client.login(username="testuser", password="12345")
+        response = self.client.get(reverse("delete_listing", args=[self.listing.id]))
+        self.assertEqual(response.status_code, 200)
+        self.assertTemplateUsed(response, "listings/confirm_delete.html")
+
+    def test_delete_listing_view_post(self):
+        self.client.login(username="testuser", password="12345")
+        response = self.client.post(reverse("delete_listing", args=[self.listing.id]))
+        self.assertEqual(response.status_code, 302)
+        self.assertRedirects(response, reverse("manage_listings"))
+
+    def test_listing_reviews_view(self):
+        response = self.client.get(reverse("listing_reviews", args=[self.listing.id]))
+        self.assertEqual(response.status_code, 200)
+        self.assertTemplateUsed(response, "listings/listing_reviews.html")
+
+
+class ListingsFilterTest(TestCase):
+    def setUp(self):
+        self.client = Client()
+        self.user = User.objects.create_user(username="testuser", password="12345")
+
+        # Set a fixed "now" time for testing
+        self.test_now = datetime(2025, 3, 15, 14, 30)  # March 15, 2025, 2:30 PM
+        self.test_date = self.test_now.date()
+        self.test_time = self.test_now.time()
+
+    @patch("listings.views.datetime")
+    def test_listing_time_filtering(self, mock_datetime):
+        # Mock datetime.now() to return our fixed test time
+        mock_datetime.now.return_value = self.test_now
+
+        # Create test listings with various date/time combinations
+
+        # 1. Future date - should be included
+        _ = Listing.objects.create(
+            user=self.user,
+            title="Future Listing",
+            location="Future Location",
+            rent_per_hour=10.0,
+            description="This should be included",
+            available_from=self.test_date,
+            available_until=self.test_date + timedelta(days=5),  # 5 days in future
+            available_time_from=time(9, 0),
+            available_time_until=time(17, 0),
+        )
+
+        # 2. Today with future time - should be included
+        _ = Listing.objects.create(
+            user=self.user,
+            title="Today Future Time",
+            location="Today Location",
+            rent_per_hour=10.0,
+            description="This should be included",
+            available_from=self.test_date - timedelta(days=5),
+            available_until=self.test_date,  # Today
+            available_time_from=time(9, 0),
+            available_time_until=time(17, 0),  # 5:00 PM (after our test time)
+        )
+
+        # 3. Today with past time - should be excluded
+        _ = Listing.objects.create(
+            user=self.user,
+            title="Today Past Time",
+            location="Today Past Location",
+            rent_per_hour=10.0,
+            description="This should be excluded",
+            available_from=self.test_date - timedelta(days=5),
+            available_until=self.test_date,  # Today
+            available_time_from=time(9, 0),
+            available_time_until=time(12, 0),  # 12:00 PM (before our test time)
+        )
+
+        # 4. Past date - should be excluded
+        _ = Listing.objects.create(
+            user=self.user,
+            title="Past Listing",
+            location="Past Location",
+            rent_per_hour=10.0,
+            description="This should be excluded",
+            available_from=self.test_date - timedelta(days=10),
+            available_until=self.test_date - timedelta(days=1),  # Yesterday
+            available_time_from=time(9, 0),
+            available_time_until=time(17, 0),
+        )
+
+        # Access the view
+        response = self.client.get(reverse("view_listings"))
+
+        # Get listings from context
+        context_listings = response.context["listings"]
+        listing_titles = [listing.title for listing in context_listings]
+
+        # Verify correct listings are included/excluded
+        self.assertIn("Future Listing", listing_titles)
+        self.assertIn("Today Future Time", listing_titles)
+        self.assertNotIn("Today Past Time", listing_titles)
+        self.assertNotIn("Past Listing", listing_titles)
+
+        # Also check by count - should be exactly 2 listings
+        self.assertEqual(len(context_listings), 2)
+
+
+class ListingOwnerBookingTest(TestCase):
+    def setUp(self):
+        # Create two users: owner and non-owner
+        self.owner = User.objects.create_user(username="owner", password="ownerpass123")
+        self.non_owner = User.objects.create_user(
+            username="renter", password="renterpass123"
+        )
+
+        # Create a listing owned by the owner
+        self.listing = Listing.objects.create(
             user=self.owner,
             title="Test Parking Spot",
             location="Test Location [123.456, 789.012]",
@@ -246,5 +286,4 @@
         book_url = reverse("book_listing", args=[self.listing.id])
         self.assertContains(response, f'href="{book_url}"')
         self.assertContains(response, 'class="btn btn-success')
-        self.assertContains(response, "Book Now")
->>>>>>> 57266d46
+        self.assertContains(response, "Book Now")